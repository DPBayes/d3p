import jax
import jax.numpy as np
<<<<<<< HEAD
import functools
=======
from functools import reduce
>>>>>>> 370c9b0c

__all__ = ["map_over_secondary_dims", "has_shape", "is_array", "is_scalar",
    "is_integer", "is_int_scalar", "example_count"]

def map_over_secondary_dims(f):
    """
    Maps a function taking a over all secondary axes of an array.

    f is assumed to take a vector of shape (a,) and output a scalar. 
    Returns a function f_mapped that for an input T with shape
    (a, b_1, ..., b_k) applies f on the entries along the first axis
    over all other axes, i.e., to all T[:,i_1, ..., i_k].
    
    The output of f_mapped will be an array of shape [b_1, ...., b_k] where
    each entry is the corresponding output of f applied as described above.

    :param f: a function from vector to scalar
    :return: function f_mapped applying f to each first axis vector in an
        arbitrary shaped input

    Example: 
    >>> T = [
    >>>      [ [ a_1, a_2 ], [ a_3, a_4 ] ],
    >>>      [ [ b_1, b_2 ], [ b_3, b_4 ] ],
    >>>      [ [ c_1, c_2 ], [ c_3, c_4 ] ]
    >>> ]
    >>> print(T.shape)
    (3, 2, 2)
    >>> R = map_over_secondary_dims(f)(T)
    >>> print(R)
    [
        [f(a_1, b_1, c_1), f(a_2, b_2, c_2)],
        [f(a_3, b_3, c_3), f(a_4, b_4, c_4)]
    ]
    """
    @functools.wraps(f)
    def map_over_secondary_dims_f(T):
        assert(np.ndim(T) >= 1)
        T_ = T.reshape((T.shape[0], -1))
        Z_ = jax.vmap(f, in_axes=1)(T_)
        return Z_.reshape(T.shape[1:])
    return map_over_secondary_dims_f


def example_count(a):
    """Returns the amount of examples/observations in an array interpreted
    as multi-example data set.

    :param a: The data set from which to extract the example count.
    """
    try:
        return np.shape(a)[0]
    except:
        return 1


def has_shape(a):
    """Returns True if the input has the shape attribute, indicating that it is
    of a numpy array type.

    Note that this also applies to scalars in jax.jit decorated functions.
    """
    try:
        a.shape
        return True
    except AttributeError:
        return False

def is_array(a):
    """Returns True if the input has is determined to be an array, i.e.,
    has more than 0 dimensions and a shape attribute.

    Note that this does not apply to scalars in jax.jit decorated functions.

    :param a: Anything that might be an array.
    """
    return has_shape(a) and np.ndim(a) > 0


def is_scalar(x):
    """Returns True if the input can be interpreted as a scalar.

    This fits actual scalars as well as arrays that contain only one element
    (regardless of their number of dimensions). I.e., a (jax.)numpy array
    with shape (1,1,1,1) would be considered a scalar.

    Works with jax.jit.
    """
    # note(lumip): a call to jax.jit(is_scalar)(s), where x is a scalar,
    #   results in an x that is a jax.numpy array without any dimensions but
    #   which has a shape attribute. therefore, np.isscalar(x) as well as
    #   is_array(x) are False -> we have to use has_shape(x) to detect this
    return np.isscalar(x) or (has_shape(x) and reduce(lambda x, a: x*a, np.shape(x), 1) == 1)


def is_integer(x):
    """Returns True if the input value(s) (a scalar or (jax.)numpy array) have integer type.

    Works with jax.jit.

    :param x: Scalar or (jax.)numpy array that could have integer values.
    """
    return (has_shape(x) and np.issubdtype(x.dtype, np.integer)) or np.issubdtype(type(x), np.integer)


def is_int_scalar(x):
    """Returns True if the input can be interepreted as a scalar integer value.

    Works with jax.jit.
    
    :param x: Anything that might be an integer scalar.
    """
    return is_scalar(x) and is_integer(x)

def normalize(x):
    return x / np.linalg.norm(x)<|MERGE_RESOLUTION|>--- conflicted
+++ resolved
@@ -1,10 +1,6 @@
 import jax
 import jax.numpy as np
-<<<<<<< HEAD
-import functools
-=======
-from functools import reduce
->>>>>>> 370c9b0c
+from functools import reduce, wraps
 
 __all__ = ["map_over_secondary_dims", "has_shape", "is_array", "is_scalar",
     "is_integer", "is_int_scalar", "example_count"]
@@ -40,7 +36,7 @@
         [f(a_3, b_3, c_3), f(a_4, b_4, c_4)]
     ]
     """
-    @functools.wraps(f)
+    @wraps(f)
     def map_over_secondary_dims_f(T):
         assert(np.ndim(T) >= 1)
         T_ = T.reshape((T.shape[0], -1))
