# Copyright 2019- d3p Developers and their Assignees

# Licensed under the Apache License, Version 2.0 (the "License");
# you may not use this file except in compliance with the License.
# You may obtain a copy of the License at

#     http://www.apache.org/licenses/LICENSE-2.0

# Unless required by applicable law or agreed to in writing, software
# distributed under the License is distributed on an "AS IS" BASIS,
# WITHOUT WARRANTIES OR CONDITIONS OF ANY KIND, either express or implied.
# See the License for the specific language governing permissions and
# limitations under the License.

import jax
import jax.numpy as np
from functools import reduce, wraps, partial

__all__ = ["map_over_secondary_dims", "has_shape", "is_array", "is_scalar",
    "is_integer", "is_int_scalar", "example_count",
    "unvectorize_shape", "unvectorize_shape_1d", "unvectorize_shape_2d",
    "unvectorize_shape_3d", "expand_shape", "expand_shape_1d",
    "expand_shape_2d", "expand_shape_3d"]

def map_over_secondary_dims(f):
    """
    Maps a function taking a over all secondary axes of an array.

    f is assumed to take a vector of shape (a,) and output a scalar.
    Returns a function f_mapped that for an input T with shape
    (a, b_1, ..., b_k) applies f on the entries along the first axis
    over all other axes, i.e., to all T[:,i_1, ..., i_k].

    The output of f_mapped will be an array of shape [b_1, ...., b_k] where
    each entry is the corresponding output of f applied as described above.

    :param f: a function from vector to scalar
    :return: function f_mapped applying f to each first axis vector in an
        arbitrary shaped input

    Example:
    >>> T = [
    >>>      [ [ a_1, a_2 ], [ a_3, a_4 ] ],
    >>>      [ [ b_1, b_2 ], [ b_3, b_4 ] ],
    >>>      [ [ c_1, c_2 ], [ c_3, c_4 ] ]
    >>> ]
    >>> print(T.shape)
    (3, 2, 2)
    >>> R = map_over_secondary_dims(f)(T)
    >>> print(R)
    [
        [f(a_1, b_1, c_1), f(a_2, b_2, c_2)],
        [f(a_3, b_3, c_3), f(a_4, b_4, c_4)]
    ]
    """
    @wraps(f)
    def map_over_secondary_dims_f(T):
        assert(np.ndim(T) >= 1)
        T_ = T.reshape((T.shape[0], -1))
        Z_ = jax.vmap(f, in_axes=1)(T_)
        return Z_.reshape(T.shape[1:])
    return map_over_secondary_dims_f


def example_count(a):
    """Returns the amount of examples/observations in an array interpreted
    as multi-example data set.

    :param a: The data set from which to extract the example count.
    """
    try:
        return np.shape(a)[0]
    except:
        return 1


def has_shape(a):
    """Returns True if the input has the shape attribute, indicating that it is
    of a numpy array type.

    Note that this also applies to scalars in jax.jit decorated functions.
    """
    try:
        a.shape
        return True
    except AttributeError:
        return False

def is_array(a):
    """Returns True if the input has is determined to be an array, i.e.,
    has more than 0 dimensions and a shape attribute.

    Note that this does not apply to scalars in jax.jit decorated functions.

    :param a: Anything that might be an array.
    """
    return has_shape(a) and np.ndim(a) > 0


def is_scalar(x):
    """Returns True if the input can be interpreted as a scalar.

    This fits actual scalars as well as arrays that contain only one element
    (regardless of their number of dimensions). I.e., a (jax.)numpy array
    with shape (1,1,1,1) would be considered a scalar.

    Works with jax.jit.
    """
    # note(lumip): a call to jax.jit(is_scalar)(s), where x is a scalar,
    #   results in an x that is a jax.numpy array without any dimensions but
    #   which has a shape attribute. therefore, np.isscalar(x) as well as
    #   is_array(x) are False -> we have to use has_shape(x) to detect this
    return np.isscalar(x) or (has_shape(x) and reduce(lambda x, a: x*a, np.shape(x), 1) == 1)


def is_integer(x):
    """Returns True if the input value(s) (a scalar or (jax.)numpy array) have integer type.

    Works with jax.jit.

    :param x: Scalar or (jax.)numpy array that could have integer values.
    """
    return (has_shape(x) and np.issubdtype(x.dtype, np.integer)) or np.issubdtype(type(x), np.integer)


def is_int_scalar(x):
    """Returns True if the input can be interepreted as a scalar integer value.

    Works with jax.jit.

    :param x: Anything that might be an integer scalar.
    """
    return is_scalar(x) and is_integer(x)

def normalize(x):
    """Normalizes a vector, i.e., returns a vector with unit lengths pointing
    in the same direction.

    :param x: The vector to normalize.
    """
    return x / np.linalg.norm(x)

def unvectorize_shape(a, d):
    """Undoes the stripping of leading dimensions in the shape of a vectorized/
    vmapped array.

    Accepts a target number of dimensions and returns a shape of at least that
    length. If the shape of the vectorized array is smaller than that, it will
    be filled with dimensions of size 1 from the front. If the input
    array has as least as many dimensions as specified, its shape is returned
    unmodified.

    Similar to `np.shape(np.atleast_xd(a))` but guaranteed to fill the shape
    from the front.

    :param a: The vectorized/vmapped array.
    :param d: The minimum number of dimensions included in the output shape.
    """
    shape = np.shape(a)
    ndim = len(shape)
    if ndim < d:
        return (1,) * (d - ndim) + shape
    else:
        return shape

def unvectorize_shape_1d(a):
    """Undoes the stripping of leading dimensions in the shape of a vectorized/
    vmapped 1-dimensional array.

    If the shape of the vectorized array is smaller than 1, it will
    be filled with dimensions of size 1 from the front. If the input
    array has dimensionality 1 or greater, its shape is returned unmodified.

    :param a: The vectorized/vmapped array.
    """
    return unvectorize_shape(a, 1)

def unvectorize_shape_2d(a):
    """Undoes the stripping of leading dimensions in the shape of a vectorized/
    vmapped 2-dimensional array.

    If the shape of the vectorized array is smaller than 2, it will
    be filled with dimensions of size 1 from the front. If the input
    array has dimensionality 2 or greater, its shape is returned unmodified.

    Similar to `np.shape(np.atleast_2d(a))`.

    :param a: The vectorized/vmapped array.
    """
    return unvectorize_shape(a, 2)

def unvectorize_shape_3d(a):
    """Undoes the stripping of leading dimensions in the shape of a vectorized/
    vmapped 3-dimensional array.

    If the shape of the vectorized array is smaller than 3, it will
    be filled with dimensions of size 1 from the front. If the input
    array has dimensionality 3 or greater, its shape is returned unmodified.

    Similar to `np.shape(np.atleast_3d(a))` but fills the shape from the front.

    :param a: The vectorized/vmapped array.
    """
    return unvectorize_shape(a, 3)

def expand_shape(a, d):
    """Expands the shape of an array to a target dimensionality.

    Accepts a target number of dimensions and returns a shape of at least that
    length. If the original shape of the array is smaller than that, it will
    be filled with dimensions of size 1 from the back. If the input array
    already has as least as many dimensions as specified, its shape is returned
    unmodified.

    Similar to `np.shape(np.atleast_xd(a))` but guaranteed to fill the shape
    from the back.

    :param a: The vectorized/vmapped array.
    :param d: The minimum number of dimensions included in the output shape.
    """
    shape = np.shape(a)
    ndim = len(shape)
    if ndim < d:
        return shape + (1,) * (d - ndim)
    else:
        return shape

def expand_shape_1d(a):
    """Expands the shape of an array to a target dimensionality of at least 1.

    If the original shape of the array is smaller than 1, it will
    be filled with dimensions of size 1 from the back. If the input array
    already has dimensionality 1 or greater, its shape is returned unmodified.

    :param a: The vectorized/vmapped array.
    """
    return expand_shape(a, 1)

def expand_shape_2d(a):
    """Expands the shape of an array to a target dimensionality of at least 2.

    If the original shape of the array is smaller than 2, it will
    be filled with dimensions of size 1 from the back. If the input array
    already has dimensionality 2 or greater, its shape is returned unmodified.

    Similar to `np.shape(np.atleast_2d(a))` but fills the returned shape from
    the back.

    :param a: The vectorized/vmapped array.
    """
    return expand_shape(a, 2)

def expand_shape_3d(a):
    """Expands the shape of an array to a target dimensionality of at least 3.

    If the original shape of the array is smaller than 3, it will
    be filled with dimensions of size 1 from the back. If the input array
    already has dimensionality 3 or greater, its shape is returned unmodified.

    Similar to `np.shape(np.atleast_3d(a))`.

    :param a: The vectorized/vmapped array.
    """
    return expand_shape(a, 3)

def _and_reduce(l):
    return reduce(lambda x, y: x and y, l, True)

def do_trees_have_same_structure(a, b):
    """Returns True if two jax trees have the same structure.
    """
    return jax.tree_structure(a) == jax.tree_structure(b)

def do_trees_have_same_shape(a, b):
    """Returns True if two jax trees have the same structure and the shapes of
        all corresponding leaves are identical.
    """
    return do_trees_have_same_structure(a, b) and _and_reduce(
        np.shape(x) == np.shape(y)
        for x, y, in zip(jax.tree_leaves(a), jax.tree_leaves(b))
    )


def are_trees_close(a, b):
    """Returns True if two jax trees have the same structure and all values are
    close.
    """
    return do_trees_have_same_shape(a,b) and _and_reduce(
        np.allclose(x, y)
        for x, y, in zip(jax.tree_leaves(a), jax.tree_leaves(b))
    )

@partial(jax.jit, static_argnums=(2,3))
def sample_from_array(rng_key, x, n, axis):
    capacity = np.uint32(np.shape(x)[axis])
    data = np.arange(n, dtype=np.uint32)

    seed = jax.random.randint(
            rng_key, shape=(1,),
            minval=0, maxval=capacity, dtype=np.uint32
         ).squeeze()

    def permute32(vals):
        def hash_func_in(x):
            x = np.bitwise_xor(x, np.right_shift(x, np.uint32(16)))
            x *= np.uint32(0x85ebca6b)
            x = np.bitwise_xor(x, np.right_shift(x, np.uint32(13)))
            x *= np.uint32(0xc2b2ae35)
            x = np.bitwise_xor(x, np.right_shift(x, np.uint32(16)))

            return x

        num_iters = np.uint32(8)

        bits = np.uint32(len(bin(capacity)) - 2)
        bits_lower = np.right_shift(bits, 1)
        bits_upper = bits - bits_lower
        mask_lower = (np.left_shift(np.uint32(1), bits_lower)) - np.uint32(1)

        seed_offst = hash_func_in(seed)
        position = vals

        def iter_func(position):
            for j in range(num_iters):
                j = np.uint32(j)
                upper = np.right_shift(position, bits_lower)
                lower = np.bitwise_and(position, mask_lower)
                mixer = hash_func_in(upper + seed_offst + j)

                tmp = np.bitwise_xor(lower, mixer)
                position = upper + (np.left_shift(np.bitwise_and(tmp, mask_lower), bits_upper))
            return position

        position = iter_func(position)
        position = jax.lax.while_loop(lambda position: position >= capacity, iter_func, position)

        return position

    func = jax.vmap(permute32)
    a = func(data)

<<<<<<< HEAD
    return a
=======
    def loop_body(i, vals):
        # fisher-yates iteration: swap element at i with the one indicated
        # by random draw from the (n-i) not-yet-iterated-over elements
        idx = jax.lax.dynamic_index_in_dim(idxs, i, axis=0, keepdims=False)
        val = jax.lax.dynamic_index_in_dim(vals, idx, axis=axis)
        old_val = jax.lax.dynamic_index_in_dim(vals, i, axis=axis)
        vals = jax.lax.dynamic_update_index_in_dim(vals, val, i, axis=axis)
        vals = jax.lax.dynamic_update_index_in_dim(vals, old_val, idx, axis=axis)
        return vals

    shuffled = jax.lax.fori_loop(0, upper_loop_bound, loop_body, x)
    shuffled = jax.lax.dynamic_slice_in_dim(shuffled, 0, n, axis=axis)
    return shuffled
>>>>>>> 38dd5364
<|MERGE_RESOLUTION|>--- conflicted
+++ resolved
@@ -339,20 +339,4 @@
     func = jax.vmap(permute32)
     a = func(data)
 
-<<<<<<< HEAD
-    return a
-=======
-    def loop_body(i, vals):
-        # fisher-yates iteration: swap element at i with the one indicated
-        # by random draw from the (n-i) not-yet-iterated-over elements
-        idx = jax.lax.dynamic_index_in_dim(idxs, i, axis=0, keepdims=False)
-        val = jax.lax.dynamic_index_in_dim(vals, idx, axis=axis)
-        old_val = jax.lax.dynamic_index_in_dim(vals, i, axis=axis)
-        vals = jax.lax.dynamic_update_index_in_dim(vals, val, i, axis=axis)
-        vals = jax.lax.dynamic_update_index_in_dim(vals, old_val, idx, axis=axis)
-        return vals
-
-    shuffled = jax.lax.fori_loop(0, upper_loop_bound, loop_body, x)
-    shuffled = jax.lax.dynamic_slice_in_dim(shuffled, 0, n, axis=axis)
-    return shuffled
->>>>>>> 38dd5364
+    return a