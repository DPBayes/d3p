""" Stochastic Variational Inference implementation with per-example gradient
    manipulation capability.

Based on numpyro's `svi`:
    https://github.com/pyro-ppl/numpyro/blob/master/numpyro/svi.py
"""

import os

import jax
from jax import random, vjp
import jax.numpy as np

from numpyro.handlers import replay, substitute, trace
from numpyro.svi import _seed

from dppp.util import map_over_secondary_dims


def per_example_value_and_grad(fun, argnums=0, has_aux=False, holomorphic=False):
    """Creates a function which evaluates both `fun` and the gradient of `fun`
    per example (i.e., per observed data instance).

    :param fun: Per-example function to be differentiated. Its arguments at
        positions specified by `argnums` should be arrays, scalars, or standard
        Python containers. The first axis in the arguments indicates different
        examples. `fun` should be vectorized in the sense that it returns
        a vector where each element is the result of applying the function to
        a single input example.
    argnums: Optional, integer or tuple of integers. Specifies which positional
      argument(s) to differentiate with respect to (default 0).
    has_aux: Optional, bool. Indicates whether `fun` returns a pair where the
     first element is considered the output of the mathematical function to be
     differentiated and the second element is auxiliary data. Default False.
    holomorphic: Optional, bool. Indicates whether `fun` is promised to be
      holomorphic. Default False.

  Returns:
    A function with the same arguments as `fun` that evaluates both `fun` and
    the per-example gradients of `fun` and returns them as a pair
    (a two-element tuple). If `argnums` is an integer then the per-example
    gradients are an array where each entry has the same shape and type as the
    positional argument indicated by that integer. If argnums is a tuple of
    integers, the per-example gradients result is a tuple of such arrays for
    each of the corresponding arguments.
  """

    def value_and_grad_f(*args, **kwargs):
        f = jax.linear_util.wrap_init(fun, kwargs)
        f_partial, dyn_args = jax.api._argnums_partial(f, argnums, args)

        # get the result of applying fun and the vjp (backward differentation)
        # function vjp_py
        if not has_aux:
            ans, vjp_py = vjp(f_partial, *dyn_args)
        else:
            ans, vjp_py, aux = vjp(f_partial, *dyn_args, has_aux=True)

        dtype = np.result_type(ans)
        if not (holomorphic or np.issubdtype(dtype, np.floating)):
            msg = ("Gradient only defined for real-output functions (with dtype"
                    "that is a subdtype of np.floating), but got dtype {}. For"
                    "holomorphic differentiation, pass holomorphic=True.")
            raise TypeError(msg.format(dtype))

        assert(len(ans.shape) == 1)

        # examples are aligned along the first axis
        batch_size = ans.shape[0]

        # filter the gradient contribution per example using all possible
        # one-hot vectors as inputs to vjp_py
        one_hot_vecs = np.eye(batch_size, dtype=dtype)
        grads = jax.vmap(
            lambda v: vjp_py(v)[0] if isinstance(argnums, int) else vjp_py(v)
        )(one_hot_vecs)

        if not has_aux:
            return ans, grads
        else:
            return (ans, aux), grads

    return value_and_grad_f


<<<<<<< HEAD
def svi(model, guide, per_sample_loss_fn, loss_combiner_fn,
        optim_init, optim_update, get_params, ps_grad_manipulation_fn = None,
        **kwargs):
=======
def svi(model, guide, per_example_loss_fn,
        optim_init, optim_update, get_params, per_example_variables=None,
        loss_combiner_fn = np.sum, **kwargs):
>>>>>>> 2a1e0cc1
    """
    Stochastic Variational Inference given a per-example loss objective and a
    loss combiner function.

    This is identical to numpyro's `svi` but explicitely computes gradients
    per example (i.e. observed data instance) based on `per_example_loss_fn`
    before combining them to a total loss value using `loss_combiner_fn`.
    This will allow manipulating the per-example gradients which has
    applications, e.g., in differentially private machine learning applications.

    :param model: Python callable with Pyro primitives for the model.
    :param guide: Python callable with Pyro primitives for the guide
        (recognition network).
    :param per_example_loss_fn: ELBo loss, i.e. negative Evidence Lower Bound,
        to minimize, per example.
    :param optim_init: initialization function returned by a JAX optimizer.
        see: :mod:`jax.experimental.optimizers`.
    :param optim_update: update function for the optimizer
    :param get_params: function to get current parameters values given the
        optimizer state.
<<<<<<< HEAD
    :param ps_grad_manipulation_fn: optional function that allows to manipulate
        the gradient for each sample.
=======
    :param per_example_variables: Names of the variables that have per-example
        contribution to the (log) probabilities.
    :param loss_combiner_fn: Function to combine the per-example loss values.
        Defaults to np.sum.
>>>>>>> 2a1e0cc1
    :param `**kwargs`: static arguments for the model / guide, i.e. arguments
        that remain constant during fitting.
    :return: tuple of `(init_fn, update_fn, evaluate)`.
    """

    def loss_fn(*args, **kwargs):
        return loss_combiner_fn(per_example_loss_fn(*args, **kwargs))

    def init_fn(rng, model_args=(), guide_args=(), params=None):
        """

        :param jax.random.PRNGKey rng: random number generator seed.
        :param tuple model_args: arguments to the model (these can possibly vary during
            the course of fitting).
        :param tuple guide_args: arguments to the guide (these can possibly vary during
            the course of fitting).
        :param dict params: initial parameter values to condition on. This can be
            useful forx
        :return: initial optimizer state.
        """
        # note(lumip): the below is unchanged from numpyro's `svi` but seems
        #   like a very inefficient/complicated way to obtain the parameters,
        #   especially since it means manual work by the user to obtain a
        #   throw-away batch just for initialization...
        # todo(lumip): is there a way to improve?
        assert isinstance(model_args, tuple)
        assert isinstance(guide_args, tuple)
        model_init, guide_init = _seed(model, guide, rng)
        if params is None:
            params = {}
        else:
            model_init = substitute(model_init, params)
            guide_init = substitute(guide_init, params)
        guide_trace = trace(guide_init).get_trace(*guide_args, **kwargs)
        model_trace = trace(model_init).get_trace(*model_args, **kwargs)
        for site in list(guide_trace.values()) + list(model_trace.values()):
            if site['type'] == 'param':
                params[site['name']] = site['value']
        return optim_init(params)

    def update_fn(i, opt_state, rng, model_args=(), guide_args=()):
        """
        Take a single step of SVI (possibly on a batch / minibatch of data),
        using the optimizer.

        :param int i: represents the i'th iteration over the epoch, passed as an
            argument to the optimizer's update function.
        :param opt_state: current optimizer state.
        :param jax.random.PRNGKey rng: random number generator seed.
        :param tuple model_args: dynamic arguments to the model.
        :param tuple guide_args: dynamic arguments to the guide.
        :return: tuple of `(loss_val, opt_state, rng)`.
        """
        model_init, guide_init = _seed(model, guide, rng)
        params = get_params(opt_state)

        per_example_loss, per_example_grads = per_example_value_and_grad(
            per_example_loss_fn
        )(
            params, model_init, guide_init, model_args, guide_args, kwargs,
            per_example_variables=per_example_variables
        )
        # per_example_grads will be jax tree of jax np.arrays of shape
        #   [batch_size, (param_shape)] for each parameter

<<<<<<< HEAD
        # flatten it out
        flat_ps_grads_tree, ps_grads_tree_def = jax.tree_flatten(
            per_sample_grads
        )

        # apply per-sample gradient manipulation, if present
        if ps_grad_manipulation_fn is not None:
            flat_ps_grads_tree = jax.vmap(ps_grad_manipulation_fn, in_axes=0)(
                flat_ps_grads_tree
            )
        # todo(lumip, all): by flattening the tree before passing it into
        #   gradient manipulation, we lose all information on which value
        #   belongs to which parameter. on the other hand, we have plain and
        #   straightforward access to the values, which might be all we need.
        #   think about whether that is okay or whether ps_grad_manipulation_fn
        #   should just get the whole tree per sample to get all available
        #   information

        per_sample_grads = jax.tree_unflatten(
            ps_grads_tree_def, flat_ps_grads_tree
        )

        # todo(lumip): can maybe apply gradient combination here instead of
        #   mapping over the reconstructed tree? think about that!
        
        # if ps_grad_manipulation_fn is not None:
        #     ps_grad_manipulation_fn()
=======
        # todo(lumip): this is the place to perform per-example gradient
        #   manipulation, e.g., clipping
>>>>>>> 2a1e0cc1

        # get total loss and loss combiner jvp (forward differentiation) func
        loss_val, loss_jvp = jax.linearize(loss_combiner_fn, per_example_loss)

        # mapping loss combination jvp func over all secondary dimensions
        #   of gradient collections/matrices
        loss_jvp = map_over_secondary_dims(loss_jvp)

        # combine gradients for all parameters in the gradient jax tree
        #   according to the loss combination jvp func
        grads = jax.tree_util.tree_map(loss_jvp, per_example_grads)

        # take a step in the optimizer using the gradients
        opt_state = optim_update(i, grads, opt_state)
        rng, = random.split(rng, 1)
        return loss_val, opt_state, rng

    def evaluate(opt_state, rng, model_args=(), guide_args=()):
        """
        Take a single step of SVI (possibly on a batch / minibatch of data).

        :param opt_state: current optimizer state.
        :param jax.random.PRNGKey rng: random number generator seed.
        :param tuple model_args: arguments to the model (these can possibly vary
            during the course of fitting).
        :param tuple guide_args: arguments to the guide (these can possibly vary
            during the course of fitting).
        :return: evaluate ELBo loss given the current parameter values
            (held within `opt_state`).
        """
        model_init, guide_init = _seed(model, guide, rng)
        params = get_params(opt_state)
        return loss_fn(params, model_init, guide_init, 
                       model_args, guide_args, kwargs, per_example_variables)

    # Make local functions visible from the global scope once
    # `svi` is called for sphinx doc generation.
    if 'SPHINX_BUILD' in os.environ:
        svi.init_fn = init_fn
        svi.update_fn = update_fn
        svi.evaluate = evaluate

    return init_fn, update_fn, evaluate

def per_example_log_density(
    model, model_args, model_kwargs, params, per_example_variables=None):
    """
    Evaluates the log_density of a model for each given example.

    Similar to numpyro's `log_density`, the model is conditioned on `params` and
    then the logarithmic probability of the outcomes given in `model_args` and
    `model_kwargs` are computed. The result is a vector giving the log
    probability for each example (i.e., observed data instance).
    Summing over the output vector gives the same result as numpyro's
    `log_density` function.

    Random variables specified by name in `per_example_variables` are
    understood to align different examples along the first axis, each of which
    will contribute only to the loss term of the corresponding item in the
    output.

    All other random variables are interepreted as 'global' and their
    probability contribution will be divivded evenly over the output cells.

    If `per_example_variables` is empty or none of the random variables of the
    model is contained in it, the output will be a scalar giving the total loss
    and thus identical to that of numpyro's `log_density`.    

    :param model: The model for which to evaluate the 
    :param model_args: arguments for calling the model function
    :param model_kwargs: keyword arguments for calling the model function
    :param params: fixed parameters for the model (the corresponding model
        variables will be fixed to these, i.e., the model is conditioned on
        params)
    :param per_example_variables: Names of the variables that have per-example
        contribution to the (log) probabilities.
    """

    model = substitute(model, params)
    model_trace = trace(model).get_trace(*model_args, **model_kwargs)

    # determine num_examples from first encountered example variable
    num_examples = 1 # 1 is default in case no site is in per_example_variables
    if per_example_variables is not None:
        for site in model_trace.values():
            if site['name'] in per_example_variables:
                num_examples = np.atleast_1d(site['value']).shape[0]
                break

    # helper function to sum a random variable according to whether it has
    # per-example contribution or not
    def axis_aware_per_example_sum(x, name):
        if len(x.shape) > 2:
            raise TypeError("invalid shape in sampled data in "
                "per_example_log_density. too many axes: {}".format(x.shape))
        if len(x.shape) < 2:
            x = x.reshape(-1, 1)
        if per_example_variables is not None and name in per_example_variables:
            assert(x.shape[0] == num_examples)
            return np.sum(x, axis=1)
        else:
            return np.ones(num_examples) * (np.sum(x) / num_examples)

    per_site_sums = \
        [axis_aware_per_example_sum(
            site['fn'].log_prob(site['value']), site['name']
         )
         for site in model_trace.values()
         if site['type'] == 'sample']

    per_example_log_joint = np.sum(per_site_sums, axis=0)

    return per_example_log_joint, model_trace


def per_example_elbo(
    param_map, model, guide, model_args, guide_args, kwargs, 
    per_example_variables=None):
    """
    Per-example version of the most basic implementation of the Evidence
    Lower Bound, which is the fundamental objective in Variational Inference.

    Returns a vector of per-example loss contributions instead of a total loss
    scalar. Otherwise identical to numpyro's `elbo`. If the
    `per_example_variables` parameter is None or none of the random variables
    occuring in model or guide are contained in it, the output will be a scalar
    holding the total elbo loss and thus identical to the output of `elbo`.

    :param dict param_map: dictionary of current parameter values keyed by site
        name.
    :param per_example_variables: Names of the variables that have per-example
        contribution to the (log) probabilities.
    :param model: Python callable with Pyro primitives for the model.
    :param guide: Python callable with Pyro primitives for the guide
        (recognition network).
    :param tuple model_args: arguments to the model (these can possibly vary
        during the course of fitting).
    :param tuple guide_args: arguments to the guide (these can possibly vary
        during the course of fitting).
    :param dict kwargs: static keyword arguments to the model / guide.
    :return: negative of the Evidence Lower Bound (ELBo) per example to be
        minimized.
    """

    guide_log_density, guide_trace = per_example_log_density(
        guide, guide_args, kwargs, param_map, per_example_variables
    )
    model_log_density, _ = per_example_log_density(
        replay(model, guide_trace), model_args, kwargs, param_map, 
        per_example_variables
    )

    # note(lumip): If the guide only contains global random variables
    #   that do not directly contribute to per-example probability (i.e. are not
    #   contained in per_example_variables),
    #   guide_log_density will be a scalar holding the total loss contribution
    #   of the guide instead of a vector holding per-example contributions.
    #   In this case we have to divide it by the number of examples to get the
    #   correct per-example elbo
    assert(len(model_log_density.shape)==1)
    assert(len(guide_log_density.shape)==1)
    if guide_log_density.shape[0] == 1:
        guide_log_density /= model_log_density.shape[0]

    elbo = model_log_density - guide_log_density
    # Return (-elbo) since by convention we do gradient descent on a loss and
    # the ELBO is a lower bound that needs to be maximized.
    return -elbo<|MERGE_RESOLUTION|>--- conflicted
+++ resolved
@@ -83,15 +83,9 @@
     return value_and_grad_f
 
 
-<<<<<<< HEAD
-def svi(model, guide, per_sample_loss_fn, loss_combiner_fn,
-        optim_init, optim_update, get_params, ps_grad_manipulation_fn = None,
-        **kwargs):
-=======
-def svi(model, guide, per_example_loss_fn,
-        optim_init, optim_update, get_params, per_example_variables=None,
-        loss_combiner_fn = np.sum, **kwargs):
->>>>>>> 2a1e0cc1
+def svi(model, guide, per_example_loss_fn, optim_init, optim_update, get_params,
+    per_example_variables=None, per_example_grad_manipulation_fn = None,
+    loss_combiner_fn = np.sum, **kwargs):
     """
     Stochastic Variational Inference given a per-example loss objective and a
     loss combiner function.
@@ -112,15 +106,12 @@
     :param optim_update: update function for the optimizer
     :param get_params: function to get current parameters values given the
         optimizer state.
-<<<<<<< HEAD
-    :param ps_grad_manipulation_fn: optional function that allows to manipulate
-        the gradient for each sample.
-=======
     :param per_example_variables: Names of the variables that have per-example
         contribution to the (log) probabilities.
+    :param per_example_grad_manipulation_fn: optional function that allows to
+        manipulate the gradient for each sample.
     :param loss_combiner_fn: Function to combine the per-example loss values.
         Defaults to np.sum.
->>>>>>> 2a1e0cc1
     :param `**kwargs`: static arguments for the model / guide, i.e. arguments
         that remain constant during fitting.
     :return: tuple of `(init_fn, update_fn, evaluate)`.
@@ -186,16 +177,17 @@
         # per_example_grads will be jax tree of jax np.arrays of shape
         #   [batch_size, (param_shape)] for each parameter
 
-<<<<<<< HEAD
         # flatten it out
-        flat_ps_grads_tree, ps_grads_tree_def = jax.tree_flatten(
-            per_sample_grads
+        flat_px_grads_tree, px_grads_tree_def = jax.tree_flatten(
+            per_example_grads
         )
 
         # apply per-sample gradient manipulation, if present
-        if ps_grad_manipulation_fn is not None:
-            flat_ps_grads_tree = jax.vmap(ps_grad_manipulation_fn, in_axes=0)(
-                flat_ps_grads_tree
+        if per_example_grad_manipulation_fn is not None:
+            flat_px_grads_tree = jax.vmap(
+                per_example_grad_manipulation_fn, in_axes=0
+            )(
+                flat_px_grads_tree
             )
         # todo(lumip, all): by flattening the tree before passing it into
         #   gradient manipulation, we lose all information on which value
@@ -205,8 +197,8 @@
         #   should just get the whole tree per sample to get all available
         #   information
 
-        per_sample_grads = jax.tree_unflatten(
-            ps_grads_tree_def, flat_ps_grads_tree
+        per_example_grads = jax.tree_unflatten(
+            px_grads_tree_def, flat_px_grads_tree
         )
 
         # todo(lumip): can maybe apply gradient combination here instead of
@@ -214,10 +206,6 @@
         
         # if ps_grad_manipulation_fn is not None:
         #     ps_grad_manipulation_fn()
-=======
-        # todo(lumip): this is the place to perform per-example gradient
-        #   manipulation, e.g., clipping
->>>>>>> 2a1e0cc1
 
         # get total loss and loss combiner jvp (forward differentiation) func
         loss_val, loss_jvp = jax.linearize(loss_combiner_fn, per_example_loss)
