""" Stochastic Variational Inference implementation with per-example gradient
    manipulation capability.

Based on numpyro's `svi`:
    https://github.com/pyro-ppl/numpyro/blob/master/numpyro/svi.py
"""

import os

import functools

import jax
from jax import random, vjp
import jax.numpy as np

from numpyro.handlers import replay, substitute, trace, scale
from numpyro.svi import _seed
from numpyro.distributions import constraints
from numpyro.distributions.constraints import biject_to

from dppp.util import map_over_secondary_dims, example_count, is_int_scalar, has_shape

def minibatch(batch_or_batchsize, num_obs_total=None):
    """Returns a context within which all samples are treated as being a
    minibatch of a larger data set.

    In essence, this marks the (log)likelihood of the sampled examples to be
    scaled to the total loss value over the whole data set.

    :param batch_or_batchsize: An integer indicating the batch size or an array
        indicating the shape of the batch where the length of the first axis
        is interpreted as batch size.
    :param num_obs_total: The total number of examples/observations in the
        full data set. Optional, defaults to the given batch size.
    """
    if is_int_scalar(batch_or_batchsize):
        batch_size = batch_or_batchsize
    elif has_shape(batch_or_batchsize):
        batch_size = example_count(batch_or_batchsize)
    else:
        raise ValueError("batch_or_batchsize must be an array or an integer")
    if num_obs_total is None:
        num_obs_total = batch_size
    return scale(scale_factor = num_obs_total / batch_size)

def per_example_value_and_grad(fun, argnums=0, has_aux=False, holomorphic=False):
    value_and_grad_fun = jax.jit(jax.value_and_grad(fun, argnums, has_aux, holomorphic))
    return jax.jit(jax.vmap(value_and_grad_fun, in_axes=(None, 0, 0)))

# def per_example_value_and_grad(fun, argnums=0, has_aux=False, holomorphic=False):
#     """Creates a function which evaluates both `fun` and the gradient of `fun`
#     per example (i.e., per observed data instance).

#     :param fun: Per-example function to be differentiated. Its arguments at
#         positions specified by `argnums` should be arrays, scalars, or standard
#         Python containers. The first axis in the arguments indicates different
#         examples. `fun` should be vectorized in the sense that it returns
#         a vector where each element is the result of applying the function to
#         a single input example.
#     argnums: Optional, integer or tuple of integers. Specifies which positional
#       argument(s) to differentiate with respect to (default 0).
#     has_aux: Optional, bool. Indicates whether `fun` returns a pair where the
#      first element is considered the output of the mathematical function to be
#      differentiated and the second element is auxiliary data. Default False.
#     holomorphic: Optional, bool. Indicates whether `fun` is promised to be
#       holomorphic. Default False.

#   Returns:
#     A function with the same arguments as `fun` that evaluates both `fun` and
#     the per-example gradients of `fun` and returns them as a pair
#     (a two-element tuple). If `argnums` is an integer then the per-example
#     gradients are an array where each entry has the same shape and type as the
#     positional argument indicated by that integer. If argnums is a tuple of
#     integers, the per-example gradients result is a tuple of such arrays for
#     each of the corresponding arguments.
#   """

#     @functools.wraps(fun)
#     def value_and_grad_f(*args, **kwargs):
#         f = jax.linear_util.wrap_init(fun, kwargs)
#         f_partial, dyn_args = jax.api._argnums_partial(f, argnums, args)

#         # get the result of applying fun and the vjp (backward differentation)
#         # function vjp_py
#         if not has_aux:
#             ans, vjp_py = vjp(f_partial, *dyn_args)
#         else:
#             ans, vjp_py, aux = vjp(f_partial, *dyn_args, has_aux=True)

#         dtype = np.result_type(ans)
#         if not (holomorphic or np.issubdtype(dtype, np.floating)):
#             msg = ("Gradient only defined for real-output functions (with dtype"
#                     "that is a subdtype of np.floating), but got dtype {}. For"
#                     "holomorphic differentiation, pass holomorphic=True.")
#             raise TypeError(msg.format(dtype))

#         assert(len(ans.shape) == 1)

#         # examples are aligned along the first axis
#         batch_size = ans.shape[0]

#         # filter the gradient contribution per example using all possible
#         # one-hot vectors as inputs to vjp_py
#         one_hot_vecs = np.eye(batch_size, dtype=dtype)
#         grads = jax.vmap(
#             lambda v: vjp_py(v)[0] if isinstance(argnums, int) else vjp_py(v)
#         )(one_hot_vecs)

#         if not has_aux:
#             return ans, grads
#         else:
#             return (ans, aux), grads

#     return value_and_grad_f


def svi(model, guide, per_example_loss_fn, optim_init, optim_update, get_params,
    per_example_variables=None, per_example_grad_manipulation_fn=None,
    loss_combiner_fn=np.sum, **kwargs):
    """
    Stochastic Variational Inference given a per-example loss objective and a
    loss combiner function.

    This is identical to numpyro's `svi` but explicitely computes gradients
    per example (i.e. observed data instance) based on `per_example_loss_fn`
    before combining them to a total loss value using `loss_combiner_fn`.
    This will allow manipulating the per-example gradients which has
    applications, e.g., in differentially private machine learning applications.

    :param model: Python callable with Pyro primitives for the model.
    :param guide: Python callable with Pyro primitives for the guide
        (recognition network).
    :param per_example_loss_fn: ELBo loss, i.e. negative Evidence Lower Bound,
        to minimize, per example.
    :param optim_init: initialization function returned by a JAX optimizer.
        see: :mod:`jax.experimental.optimizers`.
    :param optim_update: update function for the optimizer
    :param get_params: function to get current parameters values given the
        optimizer state.
    :param per_example_variables: Names of the variables that have per-example
        contribution to the (log) probabilities.
    :param per_example_grad_manipulation_fn: optional function that allows to
        manipulate the gradient for each sample.
    :param loss_combiner_fn: Function to combine the per-example loss values.
        Defaults to np.sum.
    :param `**kwargs`: static arguments for the model / guide, i.e. arguments
        that remain constant during fitting.
    :return: tuple of `(init_fn, update_fn, evaluate)`.
    """

    constrain_fn = None

    def loss_fn(*args, **kwargs):
        return loss_combiner_fn(per_example_loss_fn(*args, **kwargs))

    constrain_fn = None

    def init_fn(rng, model_args=(), guide_args=(), params=None):
        """

        :param jax.random.PRNGKey rng: random number generator seed.
        :param tuple model_args: arguments to the model (these can possibly vary during
            the course of fitting).
        :param tuple guide_args: arguments to the guide (these can possibly vary during
            the course of fitting).
        :param dict params: initial parameter values to condition on. This can be
            useful for initializing neural networks using more specialized methods
            rather than sampling from the prior.
        :return: tuple containing initial optimizer state, and `constrain_fn`, a callable
            that transforms unconstrained parameter values from the optimizer to the
            specified constrained domain
        """
        # note(lumip): the below is unchanged from numpyro's `svi` but seems
        #   like a very inefficient/complicated way to obtain the parameters,
        #   especially since it means manual work by the user to obtain a
        #   throw-away batch just for initialization...
        # todo(lumip): is there a way to improve?
        assert isinstance(model_args, tuple)
        assert isinstance(guide_args, tuple)
        model_init, guide_init = _seed(model, guide, rng)
        if params is None:
            params = {}
        else:
            model_init = substitute(model_init, params)
            guide_init = substitute(guide_init, params)
        guide_trace = trace(guide_init).get_trace(*guide_args, **kwargs)
        model_trace = trace(model_init).get_trace(*model_args, **kwargs)
        inv_transforms = {}
        for site in list(guide_trace.values()) + list(model_trace.values()):
            if site['type'] == 'param':
                constraint = site['kwargs'].pop('constraint', constraints.real)
                transform = biject_to(constraint)
                inv_transforms[site['name']] = transform
                params[site['name']] = transform.inv(site['value'])
<<<<<<< HEAD

        def transform_constrained(inv_transforms, params):
            return {k: inv_transforms[k](v) for k, v in params.items()}

        nonlocal constrain_fn
        constrain_fn = jax.partial(transform_constrained, inv_transforms)
        return optim_init(params), constrain_fn

=======

        def transform_constrained(inv_transforms, params):
            return {k: inv_transforms[k](v) for k, v in params.items()}

        nonlocal constrain_fn
        constrain_fn = jax.partial(transform_constrained, inv_transforms)
        return optim_init(params), constrain_fn

>>>>>>> 809dbe70
    def update_fn(i, rng, opt_state, model_args=(), guide_args=()):
        """
        Take a single step of SVI (possibly on a batch / minibatch of data),
        using the optimizer.

        :param int i: represents the i'th iteration over the epoch, passed as an
            argument to the optimizer's update function.
        :param opt_state: current optimizer state.
        :param jax.random.PRNGKey rng: random number generator seed.
        :param tuple model_args: dynamic arguments to the model.
        :param tuple guide_args: dynamic arguments to the guide.
        :return: tuple of `(loss_val, opt_state, rng)`.
        """
<<<<<<< HEAD
        model_init, guide_init = _seed(model, guide, rng)
=======
        rng, model_rng = random.split(rng, 2)
        model_init, guide_init = _seed(model, guide, model_rng)
        
        params = get_params(opt_state)

        per_example_loss, per_example_grads = per_example_value_and_grad(
            per_example_loss_fn
        )(
            params, model_init, guide_init, model_args, guide_args, kwargs,
            constrain_fn=constrain_fn,
            per_example_variables=per_example_variables
        )
        # per_example_grads will be jax tree of jax np.arrays of shape
        #   [batch_size, (param_shape)] for each parameter

        # if per-sample gradient manipulation is present, we apply it to
        #   each gradient site in the tree
        if per_example_grad_manipulation_fn:

            # flatten it out
            px_grads_list, px_grads_tree_def = jax.tree_flatten(
                per_example_grads
            )
>>>>>>> 809dbe70

        params = get_params(opt_state)
        def wrapped_fn(p, model_args, guide_args):
            return per_example_loss_fn(
                p, model_init, guide_init, model_args, guide_args, kwargs,
                constrain_fn=constrain_fn
                # per_example_variables=per_example_variables
            )

        loss_val, grads = jax.value_and_grad(wrapped_fn)(params, model_args, guide_args)

        # per_example_loss, per_example_grads = per_example_value_and_grad(
        #     wrapped_fn
        # )(
        #     params, model_args, guide_args
        # )
        # # per_example_grads will be jax tree of jax np.arrays of shape
        # #   [batch_size, (param_shape)] for each parameter

        # # if per-sample gradient manipulation is present, we apply it to
        # #   each gradient site in the tree
        # # if per_example_grad_manipulation_fn:

        # #     # flatten it out
        # #     px_grads_list, px_grads_tree_def = jax.tree_flatten(
        # #         per_example_grads
        # #     )

        # #     # apply per-sample gradient manipulation, if present
        # #     px_grads_list = jax.vmap(
        # #         per_example_grad_manipulation_fn, in_axes=0
        # #     )(
        # #         px_grads_list
        # #     )
        # #     # todo(lumip, all): by flattening the tree before passing it into
        # #     #   gradient manipulation, we lose all information on which value
        # #     #   belongs to which parameter. on the other hand, we have plain and
        # #     #   straightforward access to the values, which might be all we need.
        # #     #   think about whether that is okay or whether ps_grad_manipulation_fn
        # #     #   should just get the whole tree per sample to get all available
        # #     #   information

        # #     # todo(lumip): can maybe apply gradient combination here instead of
        # #     #   mapping over the reconstructed tree? think about that!

        # #     per_example_grads = jax.tree_unflatten(
        # #         px_grads_tree_def, px_grads_list
        # #     )

        # # get total loss and loss combiner vjp func
        # loss_val, loss_combine_vjp = jax.vjp(loss_combiner_fn, per_example_loss)

        # # loss_combine_vjp gives us the backward differentiation function
        # #   from combined loss to per-example losses. we use it to get the
        # #   (1xbatch_size) Jacobian and construct a function that takes
        # #   per-example gradients and left-multiplies them with that jacobian
        # #   to get the final combined gradient
        # loss_jacobian = np.reshape(loss_combine_vjp(np.array(1))[0], (1, -1))
        # loss_vjp = lambda px_grads: np.matmul(loss_jacobian, px_grads)

        # # we map the loss combination vjp func over all secondary dimensions
        # #   of gradient sites. This is necessary since some gradient
        # #   sites might be matrices in itself (e.g., for NN layers), so a stack
        # #   of those would be 3-dimensional and not admittable to np.matmul
        # loss_vjp = map_over_secondary_dims(loss_vjp)

        # # combine gradients for all parameters in the gradient jax tree
        # #   according to the loss combination vjp func
        # grads = jax.tree_util.tree_map(loss_vjp, per_example_grads)

        # grads = loss_vjp(per_example_grads)

        # take a step in the optimizer using the gradients
        opt_state = optim_update(i, grads, opt_state)
        return loss_val, opt_state, rng

    def evaluate(rng, opt_state, model_args=(), guide_args=()):
        """
        Take a single step of SVI (possibly on a batch / minibatch of data).

        :param opt_state: current optimizer state.
        :param jax.random.PRNGKey rng: random number generator seed.
        :param tuple model_args: arguments to the model (these can possibly vary
            during the course of fitting).
        :param tuple guide_args: arguments to the guide (these can possibly vary
            during the course of fitting).
        :return: evaluate ELBo loss given the current parameter values
            (held within `opt_state`).
        """
        model_init, guide_init = _seed(model, guide, rng)
        params = get_params(opt_state)
        return loss_fn(params, model_init, guide_init, 
                       model_args, guide_args, kwargs, 
<<<<<<< HEAD
                       constrain_fn=constrain_fn
                    #    per_example_variables
        )
=======
                       constrain_fn=constrain_fn,
                       per_example_variables=per_example_variables)
>>>>>>> 809dbe70

    # Make local functions visible from the global scope once
    # `svi` is called for sphinx doc generation.
    if 'SPHINX_BUILD' in os.environ:
        svi.init_fn = init_fn
        svi.update_fn = update_fn
        svi.evaluate = evaluate

    return init_fn, update_fn, evaluate


def per_example_log_density(
    model, model_args, model_kwargs, params, per_example_variables=None):
    """
    Evaluates the log_density of a model for each given example.

    Similar to numpyro's `log_density`, the model is conditioned on `params` and
    then the logarithmic probability of the outcomes given in `model_args` and
    `model_kwargs` are computed. The result is a vector giving the log
    probability for each example (i.e., observed data instance).
    Summing over the output vector gives the same result as numpyro's
    `log_density` function.

    Random variables specified by name in `per_example_variables` are
    understood to align different examples along the first axis, each of which
    will contribute only to the loss term of the corresponding item in the
    output.

    All other random variables are interepreted as 'global' and their
    probability contribution will be divivded evenly over the output cells.

    If `per_example_variables` is empty or none of the random variables of the
    model is contained in it, the output will be a scalar giving the total loss
    and thus identical to that of numpyro's `log_density`.    

    :param model: The model for which to evaluate the 
    :param model_args: arguments for calling the model function
    :param model_kwargs: keyword arguments for calling the model function
    :param params: fixed parameters for the model (the corresponding model
        variables will be fixed to these, i.e., the model is conditioned on
        params)
    :param per_example_variables: Names of the variables that have per-example
        contribution to the (log) probabilities.
    """

    model = substitute(model, params)
    model_trace = trace(model).get_trace(*model_args, **model_kwargs)

    # determine num_examples from first encountered example variable
    num_examples = 1 # 1 is default in case no site is in per_example_variables
    if per_example_variables is not None:
        for site in model_trace.values():
            if site['name'] in per_example_variables:
                num_examples = np.atleast_1d(site['value']).shape[0]
                break

    # helper function to sum a random variable according to whether it has
    # per-example contribution or not
    def axis_aware_per_example_sum(x, name):
        if len(x.shape) > 2:
            raise TypeError("invalid shape in sampled data in "
                "per_example_log_density. too many axes: {}".format(x.shape))
        if len(x.shape) < 2:
            x = x.reshape(-1, 1)
        if per_example_variables is not None and name in per_example_variables:
            assert(x.shape[0] == num_examples)
            return np.sum(x, axis=1)
        else:
            return np.ones(num_examples) * (np.sum(x) / num_examples)

    per_example_log_joint = np.zeros(num_examples)
    for site in model_trace.values():
        if site['type'] == 'sample':
            value = site['value']
            intermediates = site['intermediates']
            log_prob = (
                site['fn'].log_prob(value, intermediates) if intermediates
                else site['fn'].log_prob(value)
            )
            log_prob = axis_aware_per_example_sum(log_prob, site['name'])
            if 'scale' in site:
                log_prob = site['scale'] * log_prob

            per_example_log_joint += log_prob

    return per_example_log_joint, model_trace


def per_example_elbo(
    param_map, model, guide, model_args, guide_args, kwargs, 
    constrain_fn, per_example_variables=None):
    """
    Per-example version of the most basic implementation of the Evidence
    Lower Bound, which is the fundamental objective in Variational Inference.

    Returns a vector of per-example loss contributions instead of a total loss
    scalar. Otherwise identical to numpyro's `elbo`. If the
    `per_example_variables` parameter is None or none of the random variables
    occuring in model or guide are contained in it, the output will be a scalar
    holding the total elbo loss and thus identical to the output of `elbo`.

    :param dict param_map: dictionary of current parameter values keyed by site
        name.
    :param per_example_variables: Names of the variables that have per-example
        contribution to the (log) probabilities.
    :param model: Python callable with Pyro primitives for the model.
    :param guide: Python callable with Pyro primitives for the guide
        (recognition network).
    :param tuple model_args: arguments to the model (these can possibly vary
        during the course of fitting).
    :param tuple guide_args: arguments to the guide (these can possibly vary
        during the course of fitting).
    :param dict kwargs: static keyword arguments to the model / guide.
    :param constrain_fn: a callable that transforms unconstrained parameter values
        from the optimizer to the specified constrained domain.
    :return: negative of the Evidence Lower Bound (ELBo) per example to be
        minimized.
    """
    
    param_map = constrain_fn(param_map)

    guide_log_density, guide_trace = per_example_log_density(
        guide, guide_args, kwargs, param_map, per_example_variables
    )
    model_log_density, _ = per_example_log_density(
        replay(model, guide_trace), model_args, kwargs, param_map, 
        per_example_variables
    )

    # note(lumip): If the guide only contains global random variables
    #   that do not directly contribute to per-example probability (i.e. are not
    #   contained in per_example_variables),
    #   guide_log_density will be a scalar holding the total loss contribution
    #   of the guide instead of a vector holding per-example contributions.
    #   In this case we have to divide it by the number of examples to get the
    #   correct per-example elbo
    assert(len(model_log_density.shape)==1)
    assert(len(guide_log_density.shape)==1)
    if guide_log_density.shape[0] == 1:
        guide_log_density /= model_log_density.shape[0]

    elbo = model_log_density - guide_log_density
    # Return (-elbo) since by convention we do gradient descent on a loss and
    # the ELBO is a lower bound that needs to be maximized.
    return -elbo

def full_norm(list_of_parts, ord=2):
    """Computes the total norm over a list of values (of any shape) by treating
    them as a single large vector.

    :param list_of_parts: The list of values that make up the vector to compute
        the norm over.
    :param ord: Order of the norm. May take any value possible for
    `numpy.linalg.norm`.
    :return: The indicated norm over the full vector.
    """
    ravelled = [g.ravel() for g in list_of_parts]
    gradients = np.concatenate(ravelled)
    assert(len(gradients.shape) == 1)
    norm = np.linalg.norm(gradients, ord=ord)
    return norm

def clip_gradient(list_of_gradient_parts, c):
    """Clips the total norm of a gradient by a given value C.

    The norm is computed by interpreting the given list of parts as a single
    vector (see `full_norm`). Each entry is then scaled by the factor
    (1/max(1, norm/C)) which effectively clips the norm to C.

    :param list_of_gradient_parts: A list of values (of any shape) that make up
        the overall gradient vector.
    :param c: The clipping threshold C.
    :return: Clipped gradients given in the same format/layout/shape as
        list_of_gradient_parts.
    """
    norm = full_norm(list_of_gradient_parts)
    normalization_constant = 1./np.maximum(1., norm/c)
    clipped_grads = [g*normalization_constant for g in list_of_gradient_parts]
    # assert(np.all(full_gradient_norm(clipped_grads)<c)) # jax doesn't like this
    return clipped_grads

def get_gradients_clipping_function(c):
    """Factory function to obtain a gradient clipping function for a fixed
    clipping threshold C.

    :param c: The clipping threshold C.
    :return: `clip_gradient` function with fixed threshold C. Only takes a
        list_of_gradient_parts as argument.
    """
    @functools.wraps(clip_gradient)
    def gradient_clipping_fn_inner(list_of_gradient_parts):
        return clip_gradient(list_of_gradient_parts, c)
    return gradient_clipping_fn_inner


def dpsvi(model, guide, per_example_loss_fn, optim_init, optim_update,
    get_params, clipping_threshold, per_example_variables=None, **kwargs):
    """
    Differentially-Private Stochastic Variational Inference given a per-example
    loss objective and a gradient clipping threshold.

    This is identical to numpyro's `svi` but adds differential privacy by
    clipping the gradients (and currently nothing more).

    :param model: Python callable with Pyro primitives for the model.
    :param guide: Python callable with Pyro primitives for the guide
        (recognition network).
    :param per_example_loss_fn: ELBo loss function, i.e. negative Evidence Lower
        Bound, to minimize, per example.
    :param optim_init: initialization function returned by a JAX optimizer.
        see: :mod:`jax.experimental.optimizers`.
    :param optim_update: update function for the optimizer
    :param get_params: function to get current parameters values given the
        optimizer state.
    :param clipping_threshold: The clipping threshold C to which the norm
        of each per-example gradient is clipped.
    :param per_example_variables: Names of the variables that have per-example
        contribution to the (log) probabilities.
    :param `**kwargs`: static arguments for the model / guide, i.e. arguments
        that remain constant during fitting.
    :return: tuple of `(init_fn, update_fn, evaluate)`.
    """

    gradients_clipping_fn = get_gradients_clipping_function(
        clipping_threshold
    )

    return svi(model, guide, per_example_loss_fn, optim_init, optim_update,
        get_params, per_example_variables=per_example_variables,
        per_example_grad_manipulation_fn=gradients_clipping_fn, **kwargs
    )<|MERGE_RESOLUTION|>--- conflicted
+++ resolved
@@ -192,7 +192,6 @@
                 transform = biject_to(constraint)
                 inv_transforms[site['name']] = transform
                 params[site['name']] = transform.inv(site['value'])
-<<<<<<< HEAD
 
         def transform_constrained(inv_transforms, params):
             return {k: inv_transforms[k](v) for k, v in params.items()}
@@ -201,16 +200,6 @@
         constrain_fn = jax.partial(transform_constrained, inv_transforms)
         return optim_init(params), constrain_fn
 
-=======
-
-        def transform_constrained(inv_transforms, params):
-            return {k: inv_transforms[k](v) for k, v in params.items()}
-
-        nonlocal constrain_fn
-        constrain_fn = jax.partial(transform_constrained, inv_transforms)
-        return optim_init(params), constrain_fn
-
->>>>>>> 809dbe70
     def update_fn(i, rng, opt_state, model_args=(), guide_args=()):
         """
         Take a single step of SVI (possibly on a batch / minibatch of data),
@@ -224,33 +213,8 @@
         :param tuple guide_args: dynamic arguments to the guide.
         :return: tuple of `(loss_val, opt_state, rng)`.
         """
-<<<<<<< HEAD
-        model_init, guide_init = _seed(model, guide, rng)
-=======
         rng, model_rng = random.split(rng, 2)
         model_init, guide_init = _seed(model, guide, model_rng)
-        
-        params = get_params(opt_state)
-
-        per_example_loss, per_example_grads = per_example_value_and_grad(
-            per_example_loss_fn
-        )(
-            params, model_init, guide_init, model_args, guide_args, kwargs,
-            constrain_fn=constrain_fn,
-            per_example_variables=per_example_variables
-        )
-        # per_example_grads will be jax tree of jax np.arrays of shape
-        #   [batch_size, (param_shape)] for each parameter
-
-        # if per-sample gradient manipulation is present, we apply it to
-        #   each gradient site in the tree
-        if per_example_grad_manipulation_fn:
-
-            # flatten it out
-            px_grads_list, px_grads_tree_def = jax.tree_flatten(
-                per_example_grads
-            )
->>>>>>> 809dbe70
 
         params = get_params(opt_state)
         def wrapped_fn(p, model_args, guide_args):
@@ -344,14 +308,9 @@
         params = get_params(opt_state)
         return loss_fn(params, model_init, guide_init, 
                        model_args, guide_args, kwargs, 
-<<<<<<< HEAD
                        constrain_fn=constrain_fn
                     #    per_example_variables
         )
-=======
-                       constrain_fn=constrain_fn,
-                       per_example_variables=per_example_variables)
->>>>>>> 809dbe70
 
     # Make local functions visible from the global scope once
     # `svi` is called for sphinx doc generation.
