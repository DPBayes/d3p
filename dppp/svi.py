""" Stochastic Variational Inference implementation with per-example gradient
    manipulation capability.

Based on numpyro's `svi`:
    https://github.com/pyro-ppl/numpyro/blob/master/numpyro/svi.py
"""
import os
import functools

import jax
from jax import random, vjp
import jax.numpy as np

<<<<<<< HEAD
from numpyro.handlers import replay, substitute, trace, seed
from numpyro.svi import _seed
import numpyro.distributions as dist
=======
from numpyro.handlers import replay, substitute, trace, scale
from numpyro.svi import _seed
from numpyro.distributions import constraints
from numpyro.distributions.constraints import biject_to
>>>>>>> 370c9b0c

from dppp.util import map_over_secondary_dims, example_count, is_int_scalar, is_array

def minibatch(batch_or_batchsize, num_obs_total=None):
    """Returns a context within which all samples are treated as being a
    minibatch of a larger data set.

    In essence, this marks the (log)likelihood of the sampled examples to be
    scaled to the total loss value over the whole data set.

    :param batch_or_batchsize: An integer indicating the batch size or an array
        indicating the shape of the batch where the length of the first axis
        is interpreted as batch size.
    :param num_obs_total: The total number of examples/observations in the
        full data set. Optional, defaults to the given batch size.
    """
    if is_int_scalar(batch_or_batchsize):
        if not np.isscalar(batch_or_batchsize):
            raise ValueError("if a scalar is given for batch_or_batchsize, it "
                "can't be traced through jit. consider using static_argnums "
                "for the jit invocation.")
        batch_size = batch_or_batchsize
    elif is_array(batch_or_batchsize):
        batch_size = example_count(batch_or_batchsize)
    else:
        raise ValueError("batch_or_batchsize must be an array or an integer")
    if num_obs_total is None:
        num_obs_total = batch_size
    return scale(scale_factor = num_obs_total / batch_size)

def per_example_value_and_grad(fun, argnums=0, has_aux=False, holomorphic=False):
    value_and_grad_fun = jax.jit(jax.value_and_grad(fun, argnums, has_aux, holomorphic))
    return jax.jit(jax.vmap(value_and_grad_fun, in_axes=(None, 0, 0)))

def svi(model, guide, per_example_loss_fn, optim_init, optim_update, get_params,
<<<<<<< HEAD
    per_example_variables=None, per_example_grad_modifier=None,
    total_grad_modifier=None, loss_combiner_fn=np.sum, **kwargs):
=======
    per_example_grad_manipulation_fn=None, loss_combiner_fn=np.sum, **kwargs):
>>>>>>> 370c9b0c
    """
    Stochastic Variational Inference given a per-example loss objective and a
    loss combiner function.

    This is identical to numpyro's `svi` but explicitely computes gradients
    per example (i.e. observed data instance) based on `per_example_loss_fn`
    before combining them to a total loss value using `loss_combiner_fn`.
    This will allow manipulating the per-example gradients which has
    applications, e.g., in differentially private machine learning applications.

    To obtain the per-example gradients, the `per_example_loss_fn` is evaluated
    for (and the gradient take wrt) each example in a vectorized manner (using
    `jax.vmap`).
    
    For this to work, the following requirements are imposed upon
    `per_example_loss_fn`:
    - in per-example evaluation, the leading dimension of the batch (indicating
        the number of examples) is stripped away. the loss function must be able
        to handle this (if it was originally designed to handle batched values)
    - since it will be evaluated on each example, take special care that the
        loss function scales the likelihood contribution of the data properly
        wrt to batch size and total example count (use e.g. the `numpyro.scale`
        or the convenience `minibatch` context managers)

    :param model: Python callable with Pyro primitives for the model.
    :param guide: Python callable with Pyro primitives for the guide
        (recognition network).
    :param per_example_loss_fn: ELBo loss, i.e. negative Evidence Lower Bound,
        to minimize, per example.
    :param optim_init: initialization function returned by a JAX optimizer.
        see: :mod:`jax.experimental.optimizers`.
    :param optim_update: update function for the optimizer
    :param get_params: function to get current parameters values given the
        optimizer state.
<<<<<<< HEAD
    :param per_example_variables: Names of the variables that have per-example
        contribution to the (log) probabilities.
    :param per_example_grad_modifier: An optional function that allows to
        modify the gradient for each observed data point.
    :param total_grad_modifier: An optional function that allows to modify
        the total gradient. This gets called after applying the
        per_example_grad_modifier and loss_combiner_fn.
=======
    :param per_example_grad_manipulation_fn: optional function that allows to
        manipulate the gradient for each sample.
>>>>>>> 370c9b0c
    :param loss_combiner_fn: Function to combine the per-example loss values.
        Defaults to np.sum.
    :param `**kwargs`: static arguments for the model / guide, i.e. arguments
        that remain constant during fitting.
    :return: tuple of `(init_fn, update_fn, evaluate)`.
    """

    constrain_fn = None

    def loss_fn(*args, **kwargs):
        return loss_combiner_fn(per_example_loss_fn(*args, **kwargs))

    def init_fn(rng, model_args=(), guide_args=(), params=None):
        """

        :param jax.random.PRNGKey rng: random number generator seed.
        :param tuple model_args: arguments to the model (these can possibly vary during
            the course of fitting).
        :param tuple guide_args: arguments to the guide (these can possibly vary during
            the course of fitting).
        :param dict params: initial parameter values to condition on. This can be
            useful for initializing neural networks using more specialized methods
            rather than sampling from the prior.
        :return: tuple containing initial optimizer state, and `constrain_fn`, a callable
            that transforms unconstrained parameter values from the optimizer to the
            specified constrained domain
        """
        # note(lumip): the below is unchanged from numpyro's `svi` but seems
        #   like a very inefficient/complicated way to obtain the parameters,
        #   especially since it means manual work by the user to obtain a
        #   throw-away batch just for initialization...
        # todo(lumip): is there a way to improve?
        assert isinstance(model_args, tuple)
        assert isinstance(guide_args, tuple)
        model_init, guide_init = _seed(model, guide, rng)
        if params is None:
            params = {}
        else:
            model_init = substitute(model_init, params)
            guide_init = substitute(guide_init, params)
        guide_trace = trace(guide_init).get_trace(*guide_args, **kwargs)
        model_trace = trace(model_init).get_trace(*model_args, **kwargs)
        inv_transforms = {}
        for site in list(guide_trace.values()) + list(model_trace.values()):
            if site['type'] == 'param':
                constraint = site['kwargs'].pop('constraint', constraints.real)
                transform = biject_to(constraint)
                inv_transforms[site['name']] = transform
                params[site['name']] = transform.inv(site['value'])

        def transform_constrained(inv_transforms, params):
            return {k: inv_transforms[k](v) for k, v in params.items()}

        nonlocal constrain_fn
        constrain_fn = jax.partial(transform_constrained, inv_transforms)
        return optim_init(params), constrain_fn

    def update_fn(i, rng, opt_state, model_args=(), guide_args=()):
        """
        Take a single step of SVI (possibly on a batch / minibatch of data),
        using the optimizer.

        Caution: The returned loss is currently scaled by the batch_size. To get
        an estimator of the overall loss on the data it needs to be normalized
        by 1/batch_size. (The gradients used within the update are not affected
        by this).

        :param int i: represents the i'th iteration over the epoch, passed as an
            argument to the optimizer's update function.
        :param opt_state: current optimizer state.
        :param jax.random.PRNGKey rng: random number generator seed.
        :param tuple model_args: dynamic arguments to the model.
        :param tuple guide_args: dynamic arguments to the guide.
        :return: tuple of `(loss_val, opt_state, rng)`.
        """
<<<<<<< HEAD
        rng, model_guide_rng = random.split(rng, 2)
        model_init, guide_init = _seed(model, guide, model_guide_rng)
=======
        rng, model_rng = random.split(rng, 2)
        model_init, guide_init = _seed(model, guide, model_rng)

>>>>>>> 370c9b0c
        params = get_params(opt_state)
        @jax.jit
        def wrapped_fn(p, model_args, guide_args):
            return per_example_loss_fn(
                p, model_init, guide_init, model_args, guide_args, kwargs,
                constrain_fn=constrain_fn
            )

        per_example_loss, per_example_grads = per_example_value_and_grad(
            wrapped_fn
        )(
            params, model_args, guide_args
        )

        # get total loss and loss combiner vjp func
        loss_val, loss_combine_vjp = jax.vjp(loss_combiner_fn, per_example_loss)
        # loss_combine_vjp gives us the backward differentiation function
        #   from combined loss to per-example losses. we use it to get the
        #   (1xbatch_size) Jacobian and construct a function that takes
        #   per-example gradients and left-multiplies them with that jacobian
        #   to get the final combined gradient
        loss_jacobian = np.reshape(loss_combine_vjp(np.array(1))[0], (1, -1))
        loss_vjp = lambda px_grads: np.matmul(loss_jacobian, px_grads)

        # we map the loss combination vjp func over all secondary dimensions
        #   of gradient sites. This is necessary since some gradient
        #   sites might be matrices in itself (e.g., for NN layers), so a stack
        #   of those would be 3-dimensional and not admittable to np.matmul
        loss_vjp = map_over_secondary_dims(loss_vjp)

        # per_example_grads will be jax tree of jax np.arrays of shape
        #   [batch_size, (param_shape)] for each parameter. flatten it out!
        px_grads_list, px_grads_tree_def = jax.tree_flatten(
            per_example_grads
        )

        # get total loss and loss combiner jvp (forward differentiation) func
        loss_val, loss_jvp = jax.linearize(loss_combiner_fn, per_example_loss)

<<<<<<< HEAD
        # flatten it out
        px_grads_list, px_grads_tree_def = jax.tree_flatten(
            per_example_grads
        )

        # if per-sample gradient manipulation is present, we apply it to
        #   each gradient site in the tree
        if per_example_grad_modifier:
=======
>>>>>>> 370c9b0c
            # apply per-sample gradient manipulation, if present
            px_grads_list = jax.vmap(
                per_example_grad_modifier, in_axes=0
            )(
                px_grads_list
            )
            # todo(lumip, all): by flattening the tree before passing it into
            #   gradient manipulation, we lose all information on which value
            #   belongs to which parameter. on the other hand, we have plain and
            #   straightforward access to the values, which might be all we need.
            #   think about whether that is okay or whether ps_grad_manipulation_fn
            #   should just get the whole tree per sample to get all available
            #   information

<<<<<<< HEAD
        # mapping loss combination jvp func over all secondary dimensions
        #   of gradient collections/matrices.
        loss_jvp = map_over_secondary_dims(loss_jvp)
        # combine gradients for all parameters in the gradient jax tree
        #   according to the loss combination jvp func    
        grads_list = [loss_jvp(px_g) for px_g in px_grads_list]

        if total_grad_modifier:
            grads_list = total_grad_modifier(grads_list)

        grads = jax.tree_unflatten(
            px_grads_tree_def, grads_list
=======
        # combine gradients for all parameters in the gradient jax tree
        #   according to the loss combination vjp func
        grads = tuple(map(loss_vjp, px_grads_list))

        # reassemble the jax tree used by optimizer for the final gradients
        grads = jax.tree_unflatten(
            px_grads_tree_def, grads
>>>>>>> 370c9b0c
        )

        # take a step in the optimizer using the gradients
        opt_state = optim_update(i, grads, opt_state)
        return loss_val, opt_state, rng

    def evaluate(rng, opt_state, model_args=(), guide_args=()):
        """
        Take a single step of SVI (possibly on a batch / minibatch of data).

        :param opt_state: current optimizer state.
        :param jax.random.PRNGKey rng: random number generator seed.
        :param tuple model_args: arguments to the model (these can possibly vary
            during the course of fitting).
        :param tuple guide_args: arguments to the guide (these can possibly vary
            during the course of fitting).
        :return: evaluate ELBo loss given the current parameter values
            (held within `opt_state`).
        """
        model_init, guide_init = _seed(model, guide, rng)
        params = get_params(opt_state)
        return loss_fn(params, model_init, guide_init, 
                       model_args, guide_args, kwargs, 
                       constrain_fn=constrain_fn
        )

    # Make local functions visible from the global scope once
    # `svi` is called for sphinx doc generation.
    if 'SPHINX_BUILD' in os.environ:
        svi.init_fn = init_fn
        svi.update_fn = update_fn
        svi.evaluate = evaluate

    return init_fn, update_fn, evaluate


def full_norm(list_of_parts, ord=2):
    """Computes the total norm over a list of values (of any shape) by treating
    them as a single large vector.

    :param list_of_parts: The list of values that make up the vector to compute
        the norm over.
    :param ord: Order of the norm. May take any value possible for
    `numpy.linalg.norm`.
    :return: The indicated norm over the full vector.
    """
    if list_of_parts is None or len(list_of_parts) == 0:
        return 0.

    ravelled = [g.ravel() for g in list_of_parts]
    gradients = np.concatenate(ravelled)
    assert(len(gradients.shape) == 1)
    norm = np.linalg.norm(gradients, ord=ord)
    return norm

def normalize_gradient(list_of_gradient_parts, ord=2):
    """Normalizes a gradient by its total norm.

    The norm is computed by interpreting the given list of parts as a single
    vector (see `full_norm`).

    :param list_of_gradient_parts: A list of values (of any shape) that make up
        the overall gradient vector.
    :return: Normalized gradients given in the same format/layout/shape as
        list_of_gradient_parts.
    """
    norm_inv = 1./full_norm(list_of_gradient_parts, ord=ord)
    normalized = [norm_inv * g for g in list_of_gradient_parts]
    return normalized

def clip_gradient(list_of_gradient_parts, c):
    """Clips the total norm of a gradient by a given value C.

    The norm is computed by interpreting the given list of parts as a single
    vector (see `full_norm`). Each entry is then scaled by the factor
    (1/max(1, norm/C)) which effectively clips the norm to C.

    :param list_of_gradient_parts: A list of values (of any shape) that make up
        the overall gradient vector.
    :param c: The clipping threshold C.
    :return: Clipped gradients given in the same format/layout/shape as
        list_of_gradient_parts.
    """
    if c == 0.:
        raise ValueError("The clipping threshold must be greater than 0.")
    norm = full_norm(list_of_gradient_parts)
    normalization_constant = 1./np.maximum(1., norm/c)
    clipped_grads = [g*normalization_constant for g in list_of_gradient_parts]
    # assert(np.all(full_gradient_norm(clipped_grads)<c)) # jax doesn't like this
    return clipped_grads

def get_gradients_clipping_function(c):
    """Factory function to obtain a gradient clipping function for a fixed
    clipping threshold C.

    :param c: The clipping threshold C.
    :return: `clip_gradient` function with fixed threshold C. Only takes a
        list_of_gradient_parts as argument.
    """
    @functools.wraps(clip_gradient)
    def gradient_clipping_fn_inner(list_of_gradient_parts):
        return clip_gradient(list_of_gradient_parts, c)
    return gradient_clipping_fn_inner

def dpsvi(model, guide, per_example_loss_fn, optim_init, optim_update,
<<<<<<< HEAD
    get_params, clipping_threshold, rng, dp_scale, per_example_variables=None, **kwargs):
=======
    get_params, clipping_threshold, **kwargs):
>>>>>>> 370c9b0c
    """
    Differentially-Private Stochastic Variational Inference given a per-example
    loss objective and a gradient clipping threshold.

    This is identical to numpyro's `svi` but adds differential privacy by
    clipping the gradients (and currently nothing more).

    :param model: Python callable with Pyro primitives for the model.
    :param guide: Python callable with Pyro primitives for the guide
        (recognition network).
    :param per_example_loss_fn: ELBo loss function, i.e. negative Evidence Lower
        Bound, to minimize, per example.
    :param optim_init: initialization function returned by a JAX optimizer.
        see: :mod:`jax.experimental.optimizers`.
    :param optim_update: update function for the optimizer
    :param get_params: function to get current parameters values given the
        optimizer state.
    :param clipping_threshold: The clipping threshold C to which the norm
        of each per-example gradient is clipped.
    :param `**kwargs`: static arguments for the model / guide, i.e. arguments
        that remain constant during fitting.
    :return: tuple of `(init_fn, update_fn, evaluate)`.
    """

    gradients_clipping_fn = get_gradients_clipping_function(
        clipping_threshold
    )

    _, perturbation_rng = jax.random.split(rng, 2)
    
    @jax.jit
    def grad_perturbation_fn(list_of_grads):
        def perturb_one(grad):
            noise = dist.Normal(0, dp_scale).sample(
                perturbation_rng, sample_shape=grad.shape
            )
            return grad + noise

        list_of_grads = [perturb_one(grad) for grad in list_of_grads]
        return list_of_grads

    return svi(model, guide, per_example_loss_fn, optim_init, optim_update,
<<<<<<< HEAD
        get_params, per_example_variables=per_example_variables,
        per_example_grad_modifier=gradients_clipping_fn,
        total_grad_modifier=grad_perturbation_fn, **kwargs
=======
        get_params, per_example_grad_manipulation_fn=gradients_clipping_fn,
        **kwargs
>>>>>>> 370c9b0c
    )<|MERGE_RESOLUTION|>--- conflicted
+++ resolved
@@ -11,16 +11,11 @@
 from jax import random, vjp
 import jax.numpy as np
 
-<<<<<<< HEAD
-from numpyro.handlers import replay, substitute, trace, seed
+from numpyro.handlers import replay, substitute, trace, scale
 from numpyro.svi import _seed
 import numpyro.distributions as dist
-=======
-from numpyro.handlers import replay, substitute, trace, scale
-from numpyro.svi import _seed
 from numpyro.distributions import constraints
 from numpyro.distributions.constraints import biject_to
->>>>>>> 370c9b0c
 
 from dppp.util import map_over_secondary_dims, example_count, is_int_scalar, is_array
 
@@ -56,12 +51,8 @@
     return jax.jit(jax.vmap(value_and_grad_fun, in_axes=(None, 0, 0)))
 
 def svi(model, guide, per_example_loss_fn, optim_init, optim_update, get_params,
-<<<<<<< HEAD
-    per_example_variables=None, per_example_grad_modifier=None,
-    total_grad_modifier=None, loss_combiner_fn=np.sum, **kwargs):
-=======
-    per_example_grad_manipulation_fn=None, loss_combiner_fn=np.sum, **kwargs):
->>>>>>> 370c9b0c
+    per_example_grad_manipulation_fn=None, batch_grad_manipulation_fn=None,
+    loss_combiner_fn=np.sum, **kwargs):
     """
     Stochastic Variational Inference given a per-example loss objective and a
     loss combiner function.
@@ -96,20 +87,13 @@
     :param optim_update: update function for the optimizer
     :param get_params: function to get current parameters values given the
         optimizer state.
-<<<<<<< HEAD
-    :param per_example_variables: Names of the variables that have per-example
-        contribution to the (log) probabilities.
-    :param per_example_grad_modifier: An optional function that allows to
-        modify the gradient for each observed data point.
-    :param total_grad_modifier: An optional function that allows to modify
-        the total gradient. This gets called after applying the
-        per_example_grad_modifier and loss_combiner_fn.
-=======
     :param per_example_grad_manipulation_fn: optional function that allows to
         manipulate the gradient for each sample.
->>>>>>> 370c9b0c
     :param loss_combiner_fn: Function to combine the per-example loss values.
         Defaults to np.sum.
+    :param batch_grad_manipulation_fn: An optional function that allows to modify
+        the total gradient. This gets called after applying the
+        per_example_grad_manipulation_fn and loss_combiner_fn.
     :param `**kwargs`: static arguments for the model / guide, i.e. arguments
         that remain constant during fitting.
     :return: tuple of `(init_fn, update_fn, evaluate)`.
@@ -183,14 +167,9 @@
         :param tuple guide_args: dynamic arguments to the guide.
         :return: tuple of `(loss_val, opt_state, rng)`.
         """
-<<<<<<< HEAD
-        rng, model_guide_rng = random.split(rng, 2)
-        model_init, guide_init = _seed(model, guide, model_guide_rng)
-=======
         rng, model_rng = random.split(rng, 2)
         model_init, guide_init = _seed(model, guide, model_rng)
 
->>>>>>> 370c9b0c
         params = get_params(opt_state)
         @jax.jit
         def wrapped_fn(p, model_args, guide_args):
@@ -230,7 +209,6 @@
         # get total loss and loss combiner jvp (forward differentiation) func
         loss_val, loss_jvp = jax.linearize(loss_combiner_fn, per_example_loss)
 
-<<<<<<< HEAD
         # flatten it out
         px_grads_list, px_grads_tree_def = jax.tree_flatten(
             per_example_grads
@@ -238,12 +216,10 @@
 
         # if per-sample gradient manipulation is present, we apply it to
         #   each gradient site in the tree
-        if per_example_grad_modifier:
-=======
->>>>>>> 370c9b0c
+        if per_example_grad_manipulation_fn:
             # apply per-sample gradient manipulation, if present
             px_grads_list = jax.vmap(
-                per_example_grad_modifier, in_axes=0
+                per_example_grad_manipulation_fn, in_axes=0
             )(
                 px_grads_list
             )
@@ -255,28 +231,17 @@
             #   should just get the whole tree per sample to get all available
             #   information
 
-<<<<<<< HEAD
-        # mapping loss combination jvp func over all secondary dimensions
-        #   of gradient collections/matrices.
-        loss_jvp = map_over_secondary_dims(loss_jvp)
         # combine gradients for all parameters in the gradient jax tree
-        #   according to the loss combination jvp func    
-        grads_list = [loss_jvp(px_g) for px_g in px_grads_list]
-
-        if total_grad_modifier:
-            grads_list = total_grad_modifier(grads_list)
-
+        #   according to the loss combination vjp func
+        grads_list = tuple(map(loss_vjp, px_grads_list))
+
+        # apply batch gradient modification (e.g., DP noise perturbation) (if any)
+        if batch_grad_manipulation_fn:
+            grads_list = batch_grad_manipulation_fn(grads_list)
+
+        # reassemble the jax tree used by optimizer for the final gradients
         grads = jax.tree_unflatten(
             px_grads_tree_def, grads_list
-=======
-        # combine gradients for all parameters in the gradient jax tree
-        #   according to the loss combination vjp func
-        grads = tuple(map(loss_vjp, px_grads_list))
-
-        # reassemble the jax tree used by optimizer for the final gradients
-        grads = jax.tree_unflatten(
-            px_grads_tree_def, grads
->>>>>>> 370c9b0c
         )
 
         # take a step in the optimizer using the gradients
@@ -382,11 +347,7 @@
     return gradient_clipping_fn_inner
 
 def dpsvi(model, guide, per_example_loss_fn, optim_init, optim_update,
-<<<<<<< HEAD
-    get_params, clipping_threshold, rng, dp_scale, per_example_variables=None, **kwargs):
-=======
-    get_params, clipping_threshold, **kwargs):
->>>>>>> 370c9b0c
+    get_params, clipping_threshold, dp_scale, rng, **kwargs):
     """
     Differentially-Private Stochastic Variational Inference given a per-example
     loss objective and a gradient clipping threshold.
@@ -406,6 +367,10 @@
         optimizer state.
     :param clipping_threshold: The clipping threshold C to which the norm
         of each per-example gradient is clipped.
+    :param dp_scale: Scale parameter for the Gaussian mechanism applied to
+        batch gradients.
+    :param rng: PRNG key used in sampling the Gaussian mechanism applied to
+        batch gradients.
     :param `**kwargs`: static arguments for the model / guide, i.e. arguments
         that remain constant during fitting.
     :return: tuple of `(init_fn, update_fn, evaluate)`.
@@ -429,12 +394,6 @@
         return list_of_grads
 
     return svi(model, guide, per_example_loss_fn, optim_init, optim_update,
-<<<<<<< HEAD
-        get_params, per_example_variables=per_example_variables,
-        per_example_grad_modifier=gradients_clipping_fn,
-        total_grad_modifier=grad_perturbation_fn, **kwargs
-=======
         get_params, per_example_grad_manipulation_fn=gradients_clipping_fn,
-        **kwargs
->>>>>>> 370c9b0c
+        batch_grad_manipulation_fn=grad_perturbation_fn, **kwargs
     )