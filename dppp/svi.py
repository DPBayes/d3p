""" Stochastic Variational Inference implementation with per-example gradient
    manipulation capability.

Based on numpyro's `svi`:
    https://github.com/pyro-ppl/numpyro/blob/master/numpyro/svi.py
"""
import functools

import jax
from jax import random
import jax.numpy as np

from numpyro.infer.svi import SVI, SVIState
import numpyro.distributions as dist
<<<<<<< HEAD
=======
from numpyro.handlers import seed, trace, substitute
from numpyro.optim import _NumpyroOptim
>>>>>>> e168eb42

from dppp.util import map_over_secondary_dims, example_count
from dppp.modelling import make_observed_model

from fourier_accountant.compute_eps import get_epsilon_S, get_epsilon_R
from fourier_accountant.compute_delta import get_delta_S, get_delta_R

def per_example_value_and_grad(fun, argnums=0, has_aux=False, holomorphic=False):
    value_and_grad_fun = jax.value_and_grad(fun, argnums, has_aux, holomorphic)
    return jax.vmap(value_and_grad_fun, in_axes=(None, 0))


class CombinedLoss(object):

    def __init__(self, per_example_loss, combiner_fn = np.mean):
        self.px_loss = per_example_loss
        self.combiner_fn = combiner_fn

    def loss(self, rng_key, param_map, model, guide, *args, **kwargs):
        return self.combiner_fn(self.px_loss.loss(
            rng_key, param_map, model, guide, *args, **kwargs
        ))


class TunableSVI(SVI):
    """
    Tunable Stochastic Variational Inference given a per-example loss objective
    and a loss combiner function.

    This is identical to numpyro's `SVI` but explicitely computes gradients
    per example (i.e. observed data instance) based on `per_example_loss_fn`
    before combining them to a total loss value using `loss_combiner_fn`.
    This allows manipulating the per-example gradients which has
    applications, e.g., in differentially private machine learning applications.

    To obtain the per-example gradients, the `per_example_loss_fn` is evaluated
    for (and the gradient take wrt) each example in a vectorized manner (using
    `jax.vmap`).

    For this to work, the following requirements are imposed upon
    `per_example_loss_fn`:
    - in per-example evaluation, the leading dimension of the batch (indicating
        the number of examples) is stripped away. The loss function must be able
        to handle this if it was originally designed to handle batched values
    - since it will be evaluated on each example, take special care that the
        loss function scales the likelihood contribution of the data properly
        wrt to batch size and total example count (use e.g. the `numpyro.scale`
        or the convenience `minibatch` context managers)


    :param model: Python callable with Pyro primitives for the model.
    :param guide: Python callable with Pyro primitives for the guide
        (recognition network).
    :param per_example_loss_fn: ELBo loss, i.e. negative Evidence Lower Bound,
        to minimize, per example.
    :param optim: an instance of :class:`~numpyro.optim._NumpyroOptim`.
    :param per_example_grad_manipulation_fn: optional function that allows to
        manipulate the gradient for each sample.
    :param batch_grad_manipulation_fn: An optional function that allows to modify
        the total gradient. This gets called after applying the
        per_example_grad_manipulation_fn and loss_combiner_fn.
    :param map_model_args_fn: An optional function which transforms arguments for
        `model`. See `make_observed_model` for details.
    :param map_guide_args_fn: An optional function which transforms arguments for
        `guide`. See `make_observed_model` for details.
    :param static_kwargs: static arguments for the model / guide, i.e. arguments
        that remain constant during fitting.
    """

    def __init__(self, model, guide, optim, per_example_loss,
            per_example_grad_manipulation_fn=None,
            batch_grad_manipulation_fn=None, map_model_args_fn=None,
            map_guide_args_fn=None, **static_kwargs):

        if map_model_args_fn is not None:
            model = make_observed_model(model, map_model_args_fn)
        if map_guide_args_fn is not None:
            guide = make_observed_model(guide, map_guide_args_fn)

        self.px_grad_manipulation_fn = per_example_grad_manipulation_fn
        self.batch_grad_manipulation_fn = batch_grad_manipulation_fn

        total_loss = CombinedLoss(per_example_loss, combiner_fn = np.sum)

        super().__init__(model, guide, optim, total_loss, **static_kwargs)

    def init(self, *args, **kwargs):
        ## note(lumip):
        ## hotfix for numpyro issue https://github.com/pyro-ppl/numpyro/issues/602
        ## which causes double compilation of model/guide functions.
        ## can be removed once the corresponding numpyro fix is in a released
        ## version we depend on.
        svi_state = super().init(*args, **kwargs)
        if isinstance(self.optim, _NumpyroOptim):
            optim_state = svi_state.optim_state
            optim_state = (np.array(optim_state[0]), *optim_state[1:])
            svi_state = SVIState(optim_state, svi_state.rng_key)
        return svi_state

    def _compute_per_example_gradients(self, svi_state, *args, **kwargs):
        """ Computes the raw per-example gradients of the model.

        This is the first step in a full update iteration.

        :param svi_state: The current state of the SVI algorithm.
        :param args: Arguments to the loss function.
        :param kwargs: All keyword arguments to model or guide.
        :returns: tuple consisting of the updated svi state, an array of loss
            values per example, and a jax tuple tree of per-example gradients
            per parameter site (each site's gradients have shape (batch_size, *parameter_shape))
        """
        rng_key, rng_key_step = random.split(svi_state.rng_key, 2)
        params = self.optim.get_params(svi_state.optim_state)

        def wrapped_px_loss(x, loss_args):
            return self.loss.px_loss.loss(
                rng_key_step, self.constrain_fn(x), self.model, self.guide,
                *loss_args, **kwargs, **self.static_kwargs
            )

        per_example_loss, per_example_grads = per_example_value_and_grad(
            wrapped_px_loss
        )(params, args)
        return SVIState(svi_state.optim_state, rng_key), per_example_loss, per_example_grads

    def _apply_per_example_gradient_transformations(self, svi_state, px_gradients):
        """ Applies per-example gradient transformations by applying
            `per_example_grad_manipulation_fn` (e.g., clipping) to each per-example
            gradient.

        This is the second step in a full update iteration.

        :param svi_state: The current state of the SVI algorithm.
        :param px_gradients: Jax tuple tree of per-example gradients as returned
            by `_compute_per_example_gradients`
        :returns: tuple consisting of the updated svi state, a list of
            transformed per-example gradients per site and the jax tree structure
            definition. The list is a flattened representation of the jax tree,
            the shape of per-example gradients per parameter is unaffected.
        """
        # px_gradients is a jax tree of jax np.arrays of shape
        #   [batch_size, (param_shape)] for each parameter. flatten it out!
        px_grads_list, px_grads_tree_def = jax.tree_flatten(
            px_gradients
        )

        # if per-sample gradient manipulation is present, we apply it to
        #   each gradient site in the tree
        if self.px_grad_manipulation_fn:
            # apply per-sample gradient manipulation, if present
            px_grads_list = jax.vmap(
                self.px_grad_manipulation_fn, in_axes=0
            )(
                px_grads_list
            )
            # todo(lumip, all): by flattening the tree before passing it into
            #   gradient manipulation, we lose all information on which value
            #   belongs to which parameter. on the other hand, we have plain and
            #   straightforward access to the values, which might be all we need.
            #   think about whether that is okay or whether ps_grad_manipulation_fn
            #   should just get the whole tree per sample to get all available
            #   information

        return svi_state, px_grads_list, px_grads_tree_def

    def _combine_and_transform_gradient(self, svi_state, px_grads_list, px_loss, px_grads_tree_def):
        """ Combines the per-example gradients into the batch gradient and
            applies the batch gradient transformation given as
            `batch_grad_manipulation_fn`.

        This is the third step of a full update iteration.

        :param svi_state: The current state of the SVI algorithm.
        :param px_grads_list: List of transformed per-example gradients as returned
            by `_apply_per_example_gradient_transformations`
        :param px_loss: Array of per-example loss values as output by
            `_compute_per_example_gradients`.
        :param px_grads_tree_def: Jax tree definition for the gradient tree as
            returned by `_apply_per_example_gradient_transformations`.
        :returns: tuple consisting of the updated svi state, the loss value for
            the batch and a jax tree of batch gradients per parameter site.
        """
        # get total loss and loss combiner vjp func
        loss_val, loss_combine_vjp = jax.vjp(self.loss.combiner_fn, px_loss)

        # loss_combine_vjp gives us the backward differentiation function
        #   from combined loss to per-example losses. we use it to get the
        #   (1xbatch_size) Jacobian and construct a function that takes
        #   per-example gradients and left-multiplies them with that jacobian
        #   to get the final combined gradient
        loss_jacobian = np.reshape(loss_combine_vjp(np.array(1.))[0], (1, -1))
        # loss_vjp = lambda px_grads: np.sum(np.multiply(loss_jacobian, px_grads))
        loss_vjp = lambda px_grads: np.matmul(loss_jacobian, px_grads)

        # we map the loss combination vjp func over all secondary dimensions
        #   of gradient sites. This is necessary since some gradient
        #   sites might be matrices in itself (e.g., for NN layers), so a stack
        #   of those would be 3-dimensional and not admittable to np.matmul
        loss_vjp = map_over_secondary_dims(loss_vjp)

        # combine gradients for all parameters in the gradient jax tree
        #   according to the loss combination vjp func
        grads_list = tuple(map(loss_vjp, px_grads_list))

        batch_size = example_count(px_loss)

        # apply batch gradient modification (e.g., DP noise perturbation) (if any)
        if self.batch_grad_manipulation_fn:
            rng_key, rng_key_step = random.split(svi_state.rng_key, 2)
            svi_state = SVIState(svi_state.optim_state, rng_key)
            grads_list = self.batch_grad_manipulation_fn(
                grads_list, rng=rng_key_step
            )

        # reassemble the jax tree used by optimizer for the final gradients
        grads = jax.tree_unflatten(
            px_grads_tree_def, grads_list
        )

        return svi_state, loss_val, grads


    def _apply_gradient(self, svi_state, batch_gradient):
        """ Takes a (batch) gradient step in parameter space using the specified
            optimizer.

        This is the fourth and last step of a full update iteration.
        :param svi_state: The current state of the SVI algorithm.
        :param batch_gradient: Jax tree of batch gradients per parameter site,
            as returned by `_combine_and_transform_gradient`.
        :returns: tuple consisting of the updated svi state.
        """
        optim_state = self.optim.update(batch_gradient, svi_state.optim_state)
        return SVIState(optim_state, svi_state.rng_key)

    def update(self, svi_state, *args, **kwargs):
        svi_state, per_example_loss, per_example_grads = \
            self._compute_per_example_gradients(svi_state, *args, **kwargs)

        svi_state, per_example_grads, tree_def = \
            self._apply_per_example_gradient_transformations(
                svi_state, per_example_grads
            )

        svi_state, loss, gradient = self._combine_and_transform_gradient(
            svi_state, per_example_grads, per_example_loss, tree_def
        )

        return self._apply_gradient(svi_state, gradient), loss


def full_norm(list_of_parts_or_tree, ord=2):
    """Computes the total norm over a list of values (of any shape) or a jax
    tree by treating them as a single large vector.

    :param list_of_parts_or_tree: The list or jax tree of values that make up
        the vector to compute the norm over.
    :param ord: Order of the norm. May take any value possible for
    `numpy.linalg.norm`.
    :return: The indicated norm over the full vector.
    """
    if isinstance(list_of_parts_or_tree, list):
        list_of_parts = list_of_parts_or_tree
    else:
        list_of_parts = jax.tree_leaves(list_of_parts_or_tree)

    if list_of_parts is None or len(list_of_parts) == 0:
        return 0.

    ravelled = [g.ravel() for g in list_of_parts]
    gradients = np.concatenate(ravelled)
    assert(len(gradients.shape) == 1)
    norm = np.linalg.norm(gradients, ord=ord)
    return norm

def normalize_gradient(list_of_gradient_parts, ord=2):
    """Normalizes a gradient by its total norm.

    The norm is computed by interpreting the given list of parts as a single
    vector (see `full_norm`).

    :param list_of_gradient_parts: A list of values (of any shape) that make up
        the overall gradient vector.
    :return: Normalized gradients given in the same format/layout/shape as
        list_of_gradient_parts.
    """
    norm_inv = 1./full_norm(list_of_gradient_parts, ord=ord)
    normalized = [norm_inv * g for g in list_of_gradient_parts]
    return normalized

def clip_gradient(list_of_gradient_parts, c, rescale_factor = 1.):
    """Clips the total norm of a gradient by a given value C.

    The norm is computed by interpreting the given list of parts as a single
    vector (see `full_norm`). Each entry is then scaled by the factor
    (1/max(1, norm/C)) which effectively clips the norm to C. Additionally,
    the gradient can be scaled by a given factor before clipping.

    :param list_of_gradient_parts: A list of values (of any shape) that make up
        the overall gradient vector.
    :param c: The clipping threshold C.
    :param rescale_factor: Factor to scale the gradient by before clipping.
    :return: Clipped gradients given in the same format/layout/shape as
        list_of_gradient_parts.
    """
    if c == 0.:
        raise ValueError("The clipping threshold must be greater than 0.")
    norm = full_norm(list_of_gradient_parts) * rescale_factor # norm of rescale_factor * grad
    normalization_constant = 1./np.maximum(1., norm/c)
    f = rescale_factor * normalization_constant # to scale grad to max(rescale_factor * grad, C)
    clipped_grads = [f * g for g in list_of_gradient_parts]
    # assert(np.all(full_gradient_norm(clipped_grads)<c)) # jax doesn't like this
    return clipped_grads

def get_gradients_clipping_function(c, rescale_factor):
    """Factory function to obtain a gradient clipping function for a fixed
    clipping threshold C.

    :param c: The clipping threshold C.
    :param rescale_factor: Factor to scale the gradient by before clipping.
    :return: `clip_gradient` function with fixed threshold C. Only takes a
        list_of_gradient_parts as argument.
    """
    @functools.wraps(clip_gradient)
    def gradient_clipping_fn_inner(list_of_gradient_parts):
        return clip_gradient(list_of_gradient_parts, c, rescale_factor)
    return gradient_clipping_fn_inner

class DPSVI(TunableSVI):
    """
    Differentially-Private Stochastic Variational Inference given a per-example
    loss objective and a gradient clipping threshold.

    This is identical to numpyro's `svi` but adds differential privacy by
    clipping gradients per example to the given clipping_threshold and
    perturbing the batch gradient with noise determined by sigma*clipping_threshold.

    To obtain the per-example gradients, the `per_example_loss_fn` is evaluated
    for (and the gradient take wrt) each example in a vectorized manner (using
    `jax.vmap`).

    For this to work, the following requirements are imposed upon
    `per_example_loss_fn`:
    - in per-example evaluation, the leading dimension of the batch (indicating
        the number of examples) is stripped away. The loss function must be able
        to handle this if it was originally designed to handle batched values
    - since it will be evaluated on each example, take special care that the
        loss function scales the likelihood contribution of the data properly
        wrt to batch size and total example count (use e.g. the `numpyro.scale`
        or the convenience `minibatch` context managers)

    :param model: Python callable with Pyro primitives for the model.
    :param guide: Python callable with Pyro primitives for the guide
        (recognition network).
    :param per_example_loss_fn: ELBo loss, i.e. negative Evidence Lower Bound,
        to minimize, per example.
    :param optim: an instance of :class:`~numpyro.optim._NumpyroOptim`.
    :param clipping_threshold: The clipping threshold C to which the norm
        of each per-example gradient is clipped.
    :param dp_scale: Scale parameter for the Gaussian mechanism applied to
        each dimension of the batch gradients.
    :param num_obs_total: The total number of examples/observations in the
        full data set. To be used iff examples are scaled in a minibatch
    :param map_model_args_fn: An optional function which transforms arguments for
        `model`. See `make_observed_model` for details.
    :param map_guide_args_fn: An optional function which transforms arguments for
        `guide`. See `make_observed_model` for details.
    :param static_kwargs: static arguments for the model / guide, i.e. arguments
        that remain constant during fitting.
    """

    def __init__(self, model, guide, optim, per_example_loss,
            clipping_threshold, dp_scale, num_obs_total = 1,
            map_model_args_fn=None, map_guide_args_fn=None, **static_kwargs):


        # Using a minibatch environment will scale up the log likelihood contribution
        # of each example by num_obs_total to maintain relative likelihood to prior ratio.
        # To ensure that clipping and noise are correct, we have to scale back
        # the gradient so that example contributions are unscaled
        gradients_clipping_fn = get_gradients_clipping_function(
            clipping_threshold, 1./num_obs_total
        )
        self._dp_scale = dp_scale
        self._clipping_threshold = clipping_threshold

        @jax.jit
        def grad_perturbation_fn(list_of_grads, rng):
            def perturb_one(grad, site_rng):
                noise = dist.Normal(0, dp_scale * clipping_threshold).sample(
                    site_rng, sample_shape=grad.shape
                )
                return grad + noise

            per_site_rngs = jax.random.split(rng, len(list_of_grads))
            # todo(lumip): somehow parallelizing/vmapping this would be great
            #   but current vmap will instead vmap over each position in it
            list_of_grads = tuple(
                perturb_one(grad, site_rng) * num_obs_total
                for grad, site_rng in zip(list_of_grads, per_site_rngs)
            )
            # we multiply by num_obs_total in the above to revert the downscaling
            # we applied before clipping, so that the final gradient is scaled
            # as expected without DP
            return list_of_grads

        super().__init__(
            model, guide, optim, per_example_loss,
            gradients_clipping_fn, grad_perturbation_fn,
            map_model_args_fn, map_guide_args_fn,
            num_obs_total=num_obs_total, **static_kwargs
<<<<<<< HEAD
        )
=======
        )

    def _validate_epochs_and_iter(self, num_epochs, num_iter, q):
        if num_epochs is not None:
            num_iter = num_epochs / q
        if num_iter is None:
            raise ValueError("A value must be supplied for either num_iter or num_epochs")
        return num_iter

    def get_epsilon(self, target_delta, q, num_epochs=None, num_iter=None):
        num_iter = self._validate_epochs_and_iter(num_epochs, num_iter, q)

        eps = get_epsilon_R(target_delta, self._dp_scale, q, ncomp=num_iter)
        return eps

    def get_delta(self, target_epsilon, q, num_epochs=None, num_iter=None):
        num_iter = self._validate_epochs_and_iter(num_epochs, num_iter, q)

        eps = get_delta_R(target_epsilon, self._dp_scale, q, ncomp=num_iter)
        return eps


def get_samples_from_trace(trace, with_intermediates=False):
    """ Extracts all sample values from a numpyro trace.

    :param trace: trace object obtained from `numpyro.handlers.trace().get_trace()`
    :param with_intermediates: If True, intermediate(/latent) samples from
        sample site distributions are included in the result.
    :return: Dictionary of sampled values associated with the names given
        via `sample()` in the model. If with_intermediates is True,
        dictionary values are tuples where the first element is the final
        sample values and the second element is a list of intermediate values.
    """
    samples = {k: (v['value'], v['intermediates']) if with_intermediates else v['value']
        for k, v in trace.items() if v['type'] == 'sample'
    }
    return samples

def sample_prior_predictive(rng_key, model, model_args, substitutes=None, with_intermediates=False):
    """ Samples once from the prior predictive distribution.

    Individual sample sites, as designated by `sample`, can be frozen to
    pre-determined values given in `substitutes`. In that case, values for these
    sites are not actually sampled but the value provided in `substitutes` is
    returned as the sample. This facilitates conditional sampling.

    Note that if the model function is written in such a way that it returns, e.g.,
    multiple observations from a single prior draw, the same is true for the
    values returned by this function.

    :param rng_key: Jax PRNG key
    :param model: Function representing the model using numpyro distributions
        and the `sample` primitive
    :param model_args: Arguments to the model function
    :param substitutes: An optional dictionary of frozen substitutes for
        sample sites.
    :param with_intermediates: If True, intermediate(/latent) samples from
        sample site distributions are included in the result.
    :return: Dictionary of sampled values associated with the names given
        via `sample()` in the model. If with_intermediates is True,
        dictionary values are tuples where the first element is the final
        sample values and the second element is a list of intermediate values.
    """
    if substitutes is None: substitutes = dict()
    model = seed(substitute(model, param_map=substitutes), rng_key)
    t = trace(model).get_trace(*model_args)
    return get_samples_from_trace(t, with_intermediates)

def sample_posterior_predictive(rng_key, model, model_args, guide, guide_args, params, with_intermediates=False):
    """ Samples once from the posterior predictive distribution.

    Note that if the model function is written in such a way that it returns, e.g.,
    multiple observations from a single posterior draw, the same is true for the
    values returned by this function.

    :param rng_key: Jax PRNG key
    :param model: Function representing the model using numpyro distributions
        and the `sample` primitive
    :param model_args: Arguments to the model function
    :param guide: Function representing the variational distribution (the guide)
        using numpyro distributions as well as the `sample` and `param` primitives
    :param guide_args: Arguments to the guide function
    :param params: A dictionary providing values for the parameters
        designated by call to `param` in the guide
    :param with_intermediates: If True, intermediate(/latent) samples from
        sample site distributions are included in the result.
    :return: Dictionary of sampled values associated with the names given
        via `sample()` in the model. If with_intermediates is True,
        dictionary values are tuples where the first element is the final
        sample values and the second element is a list of intermediate values.
    """
    model_rng_key, guide_rng_key = jax.random.split(rng_key)

    guide = seed(substitute(guide, param_map=params), guide_rng_key)
    guide_samples = get_samples_from_trace(trace(guide).get_trace(*guide_args), with_intermediates)

    model_params = dict(**params)
    if with_intermediates:
        model_params.update({k: v[0] for k, v in guide_samples.items()})
    else:
        model_params.update({k: v for k, v in guide_samples.items()})

    model = seed(substitute(model, param_map=model_params), model_rng_key)
    model_samples = get_samples_from_trace(trace(model).get_trace(*model_args), with_intermediates)

    guide_samples.update(model_samples)
    return guide_samples

def _sample_a_lot(rng_key, n, single_sample_fn):
    rng_keys = jax.random.split(rng_key, n)
    return jax.vmap(single_sample_fn)(rng_keys)

def sample_multi_prior_predictive(rng_key, n, model, model_args, substitutes=None, with_intermediates=False):
    """ Samples n times from the prior predictive distribution.

    Individual sample sites, as designated by `sample`, can be frozen to
    pre-determined values given in `substitutes`. In that case, values for these
    sites are not actually sampled but the value provided in `substitutes` is
    returned as the sample. This facilitates conditional sampling.

    Note that if the model function is written in such a way that it returns, e.g.,
    multiple observations, say n_model many, from a single prior draw, the same is
    true for the values returned by this function, i.e., this function will
    output n x n_model observations.

    :param rng_key: Jax PRNG key
    :param n: Number of draws from the prior predictive.
    :param model: Function representing the model using numpyro distributions
        and the `sample` primitive
    :param model_args: Arguments to the model function
    :param substitutes: An optional dictionary of frozen substitutes for
        sample sites.
    :param with_intermediates: If True, intermediate(/latent) samples from
        sample site distributions are included in the result.
    :return: Dictionary of sampled values associated with the names given
        via `sample()` in the model. If with_intermediates is True,
        dictionary values are tuples where the first element is the final
        sample values and the second element is a list of intermediate values.
    """
    single_sample_fn = lambda rng: sample_prior_predictive(
        rng, model, model_args, substitutes=substitutes, with_intermediates=with_intermediates
    )
    return _sample_a_lot(rng_key, n, single_sample_fn)

def sample_multi_posterior_predictive(rng_key, n, model, model_args, guide, guide_args, params, with_intermediates=False):
    """ Samples n times from the posterior predictive distribution.

    Note that if the model function is written in such a way that it returns, e.g.,
    multiple observations, say n_model many, from a single posterior draw, the same is
    true for the values returned by this function, i.e., this function will
    output n x n_model observations.

    :param rng_key: Jax PRNG key
    :param model: Function representing the model using numpyro distributions
        and the `sample` primitive
    :param model_args: Arguments to the model function
    :param guide: Function representing the variational distribution (the guide)
        using numpyro distributions as well as the `sample` and `param` primitives
    :param guide_args: Arguments to the guide function
    :param params: A dictionary providing values for the parameters
        designated by call to `param` in the guide
    :param with_intermediates: If True, intermediate(/latent) samples from
        sample site distributions are included in the result.
    :return: Dictionary of sampled values associated with the names given
        via `sample()` in the model. If with_intermediates is True,
        dictionary values are tuples where the first element is the final
        sample values and the second element is a list of intermediate values.
    """
    single_sample_fn = lambda rng: sample_posterior_predictive(
        rng, model, model_args, guide, guide_args, params, with_intermediates=with_intermediates
    )
    return _sample_a_lot(rng_key, n, single_sample_fn)

def fix_observations(model, observations):
    """ Fixes observations in a model function for likelihood evaluation.

    :param model: Function representing the model using numpyro distributions
        and the `sample` primitive
    :param: Dictionary of observations associated with the sample sites in the
        model function as designated by calls to `param`
    :return: Model function with fixed observations
    """
    return substitute(model, param_map=observations)
>>>>>>> e168eb42
<|MERGE_RESOLUTION|>--- conflicted
+++ resolved
@@ -12,11 +12,7 @@
 
 from numpyro.infer.svi import SVI, SVIState
 import numpyro.distributions as dist
-<<<<<<< HEAD
-=======
-from numpyro.handlers import seed, trace, substitute
 from numpyro.optim import _NumpyroOptim
->>>>>>> e168eb42
 
 from dppp.util import map_over_secondary_dims, example_count
 from dppp.modelling import make_observed_model
@@ -428,9 +424,6 @@
             gradients_clipping_fn, grad_perturbation_fn,
             map_model_args_fn, map_guide_args_fn,
             num_obs_total=num_obs_total, **static_kwargs
-<<<<<<< HEAD
-        )
-=======
         )
 
     def _validate_epochs_and_iter(self, num_epochs, num_iter, q):
@@ -450,168 +443,4 @@
         num_iter = self._validate_epochs_and_iter(num_epochs, num_iter, q)
 
         eps = get_delta_R(target_epsilon, self._dp_scale, q, ncomp=num_iter)
-        return eps
-
-
-def get_samples_from_trace(trace, with_intermediates=False):
-    """ Extracts all sample values from a numpyro trace.
-
-    :param trace: trace object obtained from `numpyro.handlers.trace().get_trace()`
-    :param with_intermediates: If True, intermediate(/latent) samples from
-        sample site distributions are included in the result.
-    :return: Dictionary of sampled values associated with the names given
-        via `sample()` in the model. If with_intermediates is True,
-        dictionary values are tuples where the first element is the final
-        sample values and the second element is a list of intermediate values.
-    """
-    samples = {k: (v['value'], v['intermediates']) if with_intermediates else v['value']
-        for k, v in trace.items() if v['type'] == 'sample'
-    }
-    return samples
-
-def sample_prior_predictive(rng_key, model, model_args, substitutes=None, with_intermediates=False):
-    """ Samples once from the prior predictive distribution.
-
-    Individual sample sites, as designated by `sample`, can be frozen to
-    pre-determined values given in `substitutes`. In that case, values for these
-    sites are not actually sampled but the value provided in `substitutes` is
-    returned as the sample. This facilitates conditional sampling.
-
-    Note that if the model function is written in such a way that it returns, e.g.,
-    multiple observations from a single prior draw, the same is true for the
-    values returned by this function.
-
-    :param rng_key: Jax PRNG key
-    :param model: Function representing the model using numpyro distributions
-        and the `sample` primitive
-    :param model_args: Arguments to the model function
-    :param substitutes: An optional dictionary of frozen substitutes for
-        sample sites.
-    :param with_intermediates: If True, intermediate(/latent) samples from
-        sample site distributions are included in the result.
-    :return: Dictionary of sampled values associated with the names given
-        via `sample()` in the model. If with_intermediates is True,
-        dictionary values are tuples where the first element is the final
-        sample values and the second element is a list of intermediate values.
-    """
-    if substitutes is None: substitutes = dict()
-    model = seed(substitute(model, param_map=substitutes), rng_key)
-    t = trace(model).get_trace(*model_args)
-    return get_samples_from_trace(t, with_intermediates)
-
-def sample_posterior_predictive(rng_key, model, model_args, guide, guide_args, params, with_intermediates=False):
-    """ Samples once from the posterior predictive distribution.
-
-    Note that if the model function is written in such a way that it returns, e.g.,
-    multiple observations from a single posterior draw, the same is true for the
-    values returned by this function.
-
-    :param rng_key: Jax PRNG key
-    :param model: Function representing the model using numpyro distributions
-        and the `sample` primitive
-    :param model_args: Arguments to the model function
-    :param guide: Function representing the variational distribution (the guide)
-        using numpyro distributions as well as the `sample` and `param` primitives
-    :param guide_args: Arguments to the guide function
-    :param params: A dictionary providing values for the parameters
-        designated by call to `param` in the guide
-    :param with_intermediates: If True, intermediate(/latent) samples from
-        sample site distributions are included in the result.
-    :return: Dictionary of sampled values associated with the names given
-        via `sample()` in the model. If with_intermediates is True,
-        dictionary values are tuples where the first element is the final
-        sample values and the second element is a list of intermediate values.
-    """
-    model_rng_key, guide_rng_key = jax.random.split(rng_key)
-
-    guide = seed(substitute(guide, param_map=params), guide_rng_key)
-    guide_samples = get_samples_from_trace(trace(guide).get_trace(*guide_args), with_intermediates)
-
-    model_params = dict(**params)
-    if with_intermediates:
-        model_params.update({k: v[0] for k, v in guide_samples.items()})
-    else:
-        model_params.update({k: v for k, v in guide_samples.items()})
-
-    model = seed(substitute(model, param_map=model_params), model_rng_key)
-    model_samples = get_samples_from_trace(trace(model).get_trace(*model_args), with_intermediates)
-
-    guide_samples.update(model_samples)
-    return guide_samples
-
-def _sample_a_lot(rng_key, n, single_sample_fn):
-    rng_keys = jax.random.split(rng_key, n)
-    return jax.vmap(single_sample_fn)(rng_keys)
-
-def sample_multi_prior_predictive(rng_key, n, model, model_args, substitutes=None, with_intermediates=False):
-    """ Samples n times from the prior predictive distribution.
-
-    Individual sample sites, as designated by `sample`, can be frozen to
-    pre-determined values given in `substitutes`. In that case, values for these
-    sites are not actually sampled but the value provided in `substitutes` is
-    returned as the sample. This facilitates conditional sampling.
-
-    Note that if the model function is written in such a way that it returns, e.g.,
-    multiple observations, say n_model many, from a single prior draw, the same is
-    true for the values returned by this function, i.e., this function will
-    output n x n_model observations.
-
-    :param rng_key: Jax PRNG key
-    :param n: Number of draws from the prior predictive.
-    :param model: Function representing the model using numpyro distributions
-        and the `sample` primitive
-    :param model_args: Arguments to the model function
-    :param substitutes: An optional dictionary of frozen substitutes for
-        sample sites.
-    :param with_intermediates: If True, intermediate(/latent) samples from
-        sample site distributions are included in the result.
-    :return: Dictionary of sampled values associated with the names given
-        via `sample()` in the model. If with_intermediates is True,
-        dictionary values are tuples where the first element is the final
-        sample values and the second element is a list of intermediate values.
-    """
-    single_sample_fn = lambda rng: sample_prior_predictive(
-        rng, model, model_args, substitutes=substitutes, with_intermediates=with_intermediates
-    )
-    return _sample_a_lot(rng_key, n, single_sample_fn)
-
-def sample_multi_posterior_predictive(rng_key, n, model, model_args, guide, guide_args, params, with_intermediates=False):
-    """ Samples n times from the posterior predictive distribution.
-
-    Note that if the model function is written in such a way that it returns, e.g.,
-    multiple observations, say n_model many, from a single posterior draw, the same is
-    true for the values returned by this function, i.e., this function will
-    output n x n_model observations.
-
-    :param rng_key: Jax PRNG key
-    :param model: Function representing the model using numpyro distributions
-        and the `sample` primitive
-    :param model_args: Arguments to the model function
-    :param guide: Function representing the variational distribution (the guide)
-        using numpyro distributions as well as the `sample` and `param` primitives
-    :param guide_args: Arguments to the guide function
-    :param params: A dictionary providing values for the parameters
-        designated by call to `param` in the guide
-    :param with_intermediates: If True, intermediate(/latent) samples from
-        sample site distributions are included in the result.
-    :return: Dictionary of sampled values associated with the names given
-        via `sample()` in the model. If with_intermediates is True,
-        dictionary values are tuples where the first element is the final
-        sample values and the second element is a list of intermediate values.
-    """
-    single_sample_fn = lambda rng: sample_posterior_predictive(
-        rng, model, model_args, guide, guide_args, params, with_intermediates=with_intermediates
-    )
-    return _sample_a_lot(rng_key, n, single_sample_fn)
-
-def fix_observations(model, observations):
-    """ Fixes observations in a model function for likelihood evaluation.
-
-    :param model: Function representing the model using numpyro distributions
-        and the `sample` primitive
-    :param: Dictionary of observations associated with the sample sites in the
-        model function as designated by calls to `param`
-    :return: Model function with fixed observations
-    """
-    return substitute(model, param_map=observations)
->>>>>>> e168eb42
+        return eps