"""Logistic regression example.
"""

import os

# allow example to find dppp without installing
import sys
sys.path.append(os.path.dirname(sys.path[0]))
#### 

import argparse
import time

import matplotlib.pyplot as plt
import numpy as onp

import jax.numpy as np
from jax import jit, lax, random
from jax.experimental import optimizers, stax
from jax.random import PRNGKey
import jax

import numpyro.distributions as dist
from numpyro.handlers import param, sample, seed, substitute

<<<<<<< HEAD
from numpyro.svi import svi, elbo
from dppp.svi import dpsvi, per_example_elbo
import dppp.svi as mysvi
=======
from dppp.svi import per_example_elbo, dpsvi, minibatch
from dppp.util import example_count
# from numpyro.svi import elbo, svi
>>>>>>> 809dbe70

from datasets import batchify_data
from example_util import sigmoid


def model(batch_X, batch_y=None, num_obs_total=None):
    """Defines the generative probabilistic model: p(y|z,X)p(z)

    The model is conditioned on the observed data
    :param batch_X: a batch of predictors
    :param batch_y: a batch of observations
    """
    assert(batch_y is None or batch_X.shape[0] == batch_y.shape[0])
    z_dim = np.atleast_2d(batch_X).shape[1]
    z_w = sample('w', dist.Normal(np.zeros((z_dim,)), np.ones((z_dim,)))) # prior is N(0,I)
    z_intercept = sample('intercept', dist.Normal(0,1)) # prior is N(0,1)
    logits = batch_X.dot(z_w)+z_intercept

    with minibatch(batch_X, num_obs_total=num_obs_total):
        return sample('obs', dist.Bernoulli(logits=logits), obs=batch_y)


def guide(batch_X, batch_y=None, num_obs_total=None):
    """Defines the probabilistic guide for z (variational approximation to posterior): q(z) ~ p(z|x)
    """
    # we are interested in the posterior of w and intercept
    # since this is a fairly simple model, we just initialize them according
    # to our prior believe and let the optimization handle the rest
    z_dim = np.atleast_2d(batch_X).shape[1]

    z_w_loc = param("w_loc", np.zeros((z_dim,)))
    z_w_std = np.exp(param("w_std_log", np.zeros((z_dim,))))
    z_w = sample('w', dist.Normal(z_w_loc, z_w_std))

    z_intercept_loc = param("intercept_loc", 0.)
    z_interpet_std = np.exp(param("intercept_std_log", 0.))
    z_intercept = sample('intercept', dist.Normal(z_intercept_loc, z_interpet_std))

    return (z_w, z_intercept)


def create_toy_data(N, d):
    ## Create some toy data
    onp.random.seed(123)

    w_true = np.array(onp.random.randn(d))
    intercept_true = np.array(onp.random.randn())

    X = np.array(onp.random.randn(N, d))

    logits_true = X.dot(w_true)+intercept_true
    y = 1.*(sigmoid(logits_true)>onp.random.rand(N))
    # y = 1.*(logits_true > 0.)

    # note(lumip): workaround! np.array( ) of jax 0.1.37 does not necessarily
    #   transform incoming numpy arrays into its
    #   internal representation, which can lead to an exception being thrown
    #   if any of these arrays find their way into a jit'ed function.
    #   This is fixed in the current master branch of jax but due to numpyro
    #   we cannot currently benefit from that.
    # todo: remove device_put once sufficiently high version number of jax is
    #   present
    X = jax.device_put(X)
    w_true = jax.device_put(w_true)
    intercept_true = jax.device_put(intercept_true)

    return X, y, w_true, intercept_true


def estimate_accuracy_fixed_params(X, y, w, intercept, rng, num_iterations=1):
    rngs = jax.random.split(rng, num_iterations)
    fixed_model = substitute(model, {'w': w, 'intercept': intercept})

    def body_fn(rng):
        y_test = seed(fixed_model, rng)(X)
        hits = (y_test == y)
        accuracy = np.average(hits)
        return accuracy

    accuracies = jax.vmap(body_fn)(rngs)
    return np.average(accuracies)


def estimate_accuracy(X, y, params, rng, num_iterations=1):

    rngs = jax.random.split(rng, num_iterations)

    def body_fn(rng):
        w_rng, b_rng, acc_rng = jax.random.split(rng, 3)

        w = dist.Normal(params['w_loc'], np.exp(params['w_std_log'])).sample(w_rng)
        b = dist.Normal(params['intercept_loc'], np.exp(params['intercept_std_log'])).sample(b_rng)
        y_test = substitute(seed(model, acc_rng), {'w': w, 'intercept': b})(X)
        hits = (y_test == y)
        accuracy = np.average(hits)
        return accuracy

    accuracies = jax.vmap(body_fn)(rngs)
    return np.average(accuracies)

def main(args):
    X, y, w_true, intercept_true = create_toy_data(args.num_samples, args.dimensions)
    train_init, train_fetch = batchify_data((X, y), args.batch_size)

    ## Init optimizer and training algorithms
    opt_init, opt_update, get_params = optimizers.adam(args.learning_rate)

<<<<<<< HEAD
    # svi_init, svi_update, svi_eval = dpsvi(
    #     model, guide, elbo, opt_init, opt_update, 
    #     get_params, clipping_threshold=20000., per_example_variables={'obs'}
    # )

    # svi_init, svi_update, svi_eval = svi(
    #     model, guide, elbo, opt_init, opt_update, get_params
    # )

    svi_init, svi_update, svi_eval = mysvi.svi(
        model, guide, elbo, opt_init, opt_update, get_params
=======
    svi_init, svi_update, svi_eval = dpsvi(
        model, guide, per_example_elbo, opt_init, opt_update, 
        get_params, num_obs_total=args.num_samples,
        clipping_threshold=20., per_example_variables={'obs'}
>>>>>>> 809dbe70
    )

    svi_update = jit(svi_update)

    rng = PRNGKey(123)

    rng, svi_init_rng, data_fetch_rng = random.split(rng, 3)
    _, train_idx = train_init(rng=data_fetch_rng)
    batch_X, batch_Y = train_fetch(0, train_idx)
    opt_state, _ = svi_init(svi_init_rng, (batch_X, batch_Y), (batch_X, batch_Y))

    @jit
    def epoch_train(rng, opt_state, data_idx, num_batch):
        def body_fn(i, val):
            opt_state, rng = val
            rng, update_rng = random.split(rng, 2)
            batch = train_fetch(i, data_idx)
<<<<<<< HEAD
            loss, opt_state, rng = svi_update(
=======

            _, opt_state, rng = svi_update(
>>>>>>> 809dbe70
                i, update_rng, opt_state, batch, batch,
            )
            return opt_state, rng

        return lax.fori_loop(0, num_batch, body_fn, (opt_state, rng))

    @jit
    def eval_test(rng, opt_state, data_idx, num_batch):
        params = get_params(opt_state)

        def body_fn(i, val):
            loss_sum, acc_sum, rng = val

            batch = train_fetch(i, data_idx)
            batch_X, batch_Y = batch
            rng, eval_rng, acc_rng = jax.random.split(rng, 3)

<<<<<<< HEAD
            loss = svi_eval(eval_rng, opt_state, batch, batch) / len(batch_X)
=======
            loss = svi_eval(eval_rng, opt_state, batch, batch) / args.num_samples
>>>>>>> 809dbe70
            loss_sum += loss

            acc = estimate_accuracy(batch_X, batch_Y, params, acc_rng, 10)
            acc_sum += acc

            return loss_sum, acc_sum, rng

        loss, acc, _ = lax.fori_loop(0, num_batch, body_fn, (0., 0., rng))
        loss /= num_batch
        acc /= num_batch
        return loss, acc

	## Train model
    for i in range(args.num_epochs):
        t_start = time.time()
        rng, data_fetch_rng, test_rng = random.split(rng, 3)

        num_train, train_idx = train_init(rng=data_fetch_rng)
        opt_state, rng = epoch_train(
            rng, opt_state, train_idx, num_train
        )

        if (i % (args.num_epochs//10)) == 0:
            # computing loss over training data (for now?)
            test_loss, test_acc = eval_test(
                test_rng, opt_state, train_idx, num_train
            )
            print("Epoch {}: loss = {}, acc = {} ({:.2f} s.)".format(
                i, test_loss, test_acc, time.time() - t_start
            ))

    params = get_params(opt_state)
    print("w_loc: {}\nexpected: {}\nerror: {}".format(params['w_loc'], w_true, np.linalg.norm(params['w_loc']-w_true)))
    print("w_std: {}".format(np.exp(params['w_std_log'])))
    print("")
    print("intercept_loc: {}\nexpected: {}\nerror: {}".format(params['intercept_loc'], intercept_true, np.abs(params['intercept_loc']-intercept_true)))
    print("intercept_std: {}".format(np.exp(params['intercept_std_log'])))
    print("")

    rng, rng_acc_true, rng_acc_post = jax.random.split(rng, 3)
    acc_true = estimate_accuracy_fixed_params(X, y, w_true, intercept_true, rng_acc_true, 100)
    acc_post = estimate_accuracy(X, y, params, rng_acc_post, 100)

    print("avg accuracy:  with true parameters: {} ; with found posterior: {}\n".format(acc_true, acc_post))


if __name__ == "__main__":
    parser = argparse.ArgumentParser(description="parse args")
    parser.add_argument('-n', '--num-epochs', default=600, type=int, help='number of training epochs')
    parser.add_argument('-lr', '--learning-rate', default=1.0e-3, type=float, help='learning rate')
    parser.add_argument('-batch-size', default=200, type=int, help='batch size')
    parser.add_argument('-d', '--dimensions', default=4, type=int, help='data dimension')
    parser.add_argument('-N', '--num-samples', default=10000, type=int, help='data samples count')
    args = parser.parse_args()
    main(args)<|MERGE_RESOLUTION|>--- conflicted
+++ resolved
@@ -23,15 +23,8 @@
 import numpyro.distributions as dist
 from numpyro.handlers import param, sample, seed, substitute
 
-<<<<<<< HEAD
-from numpyro.svi import svi, elbo
-from dppp.svi import dpsvi, per_example_elbo
-import dppp.svi as mysvi
-=======
 from dppp.svi import per_example_elbo, dpsvi, minibatch
-from dppp.util import example_count
-# from numpyro.svi import elbo, svi
->>>>>>> 809dbe70
+from numpyro.svi import elbo
 
 from datasets import batchify_data
 from example_util import sigmoid
@@ -139,24 +132,10 @@
     ## Init optimizer and training algorithms
     opt_init, opt_update, get_params = optimizers.adam(args.learning_rate)
 
-<<<<<<< HEAD
-    # svi_init, svi_update, svi_eval = dpsvi(
-    #     model, guide, elbo, opt_init, opt_update, 
-    #     get_params, clipping_threshold=20000., per_example_variables={'obs'}
-    # )
-
-    # svi_init, svi_update, svi_eval = svi(
-    #     model, guide, elbo, opt_init, opt_update, get_params
-    # )
-
-    svi_init, svi_update, svi_eval = mysvi.svi(
-        model, guide, elbo, opt_init, opt_update, get_params
-=======
     svi_init, svi_update, svi_eval = dpsvi(
-        model, guide, per_example_elbo, opt_init, opt_update, 
+        model, guide, elbo, opt_init, opt_update, 
         get_params, num_obs_total=args.num_samples,
         clipping_threshold=20., per_example_variables={'obs'}
->>>>>>> 809dbe70
     )
 
     svi_update = jit(svi_update)
@@ -174,12 +153,8 @@
             opt_state, rng = val
             rng, update_rng = random.split(rng, 2)
             batch = train_fetch(i, data_idx)
-<<<<<<< HEAD
-            loss, opt_state, rng = svi_update(
-=======
 
             _, opt_state, rng = svi_update(
->>>>>>> 809dbe70
                 i, update_rng, opt_state, batch, batch,
             )
             return opt_state, rng
@@ -197,11 +172,7 @@
             batch_X, batch_Y = batch
             rng, eval_rng, acc_rng = jax.random.split(rng, 3)
 
-<<<<<<< HEAD
-            loss = svi_eval(eval_rng, opt_state, batch, batch) / len(batch_X)
-=======
             loss = svi_eval(eval_rng, opt_state, batch, batch) / args.num_samples
->>>>>>> 809dbe70
             loss_sum += loss
 
             acc = estimate_accuracy(batch_X, batch_Y, params, acc_rng, 10)
