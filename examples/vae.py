"""VAE example from numpyro.

original: https://github.com/pyro-ppl/numpyro/blob/master/examples/vae.py
"""

import os

# allow example to find dppp without installing
import sys
sys.path.append(os.path.dirname(sys.path[0]))
#### 

import argparse
import time

import matplotlib.pyplot as plt

import jax.numpy as np
from jax import jit, lax, random
from jax.experimental import optimizers, stax
from jax.random import PRNGKey

import numpyro.distributions as dist
from numpyro.primitives import param, sample
from numpyro.svi import elbo

from dppp.svi import dpsvi, minibatch

from datasets import MNIST, load_dataset

RESULTS_DIR = os.path.abspath(os.path.join(os.path.dirname(__file__),
                              '.results'))
os.makedirs(RESULTS_DIR, exist_ok=True)


def encoder(hidden_dim, z_dim):
    """Defines the encoder, i.e., the network taking us from observations 
        to (a distribution of) latent variables.

    z is following a normal distribution, thus needs mean and variance.
    
    Network structure:
    x -> dense layer of hidden_dim with softplus activation --> dense layer of z_dim ( = means/loc of z)
                                                            |-> dense layer of z_dim with (elementwise) exp() as activation func ( = variance of z )
    note(lumip): I believe the exp() as activation function is solely to ensure positivity of the variance

    :param hidden_dim: number of nodes in the hidden layer
    :param z_dim: dimension of the latent variable z
    :return: (init_fun, apply_fun) pair of the encoder: (encoder_init, encode)
    """
    return stax.serial(
        stax.Dense(hidden_dim, W_init=stax.randn()), stax.Softplus,
        stax.FanOut(2),
        stax.parallel(stax.Dense(z_dim, W_init=stax.randn()),
                      stax.serial(stax.Dense(z_dim, W_init=stax.randn()), stax.Exp)),
    )


def decoder(hidden_dim, out_dim):
    """Defines the decoder, i.e., the network taking us from latent
        variables back to observations (or at least observation space).
    
    Network structure:
    z -> dense layer of hidden_dim with softplus activation -> dense layer of out_dim with sigmoid activation

    :param hidden_dim: number of nodes in the hidden layer
    :param out_dim: dimensions of the observations

    :return: (init_fun, apply_fun) pair of the decoder: (decoder_init, decode)
    """
    return stax.serial(
        stax.Dense(hidden_dim, W_init=stax.randn()), stax.Softplus,
        stax.Dense(out_dim, W_init=stax.randn()), stax.Sigmoid,
    )


def model(batch, decode, z_dim, num_obs_total=None, **kwargs):
    """Defines the generative probabilistic model: p(x|z)p(z)

    The model is conditioned on the observed data
    
    :param batch: a batch of observations
    :param decode: function implementing the decoder (latent -> observations)
    :param z_dim: dimensions of the latent variable / code
    :param other keyword arguments' are accepted but ignored

    :return: (named) sample x from the model observation distribution p(x|z)p(z)
    """
    # note(lumip): the following if construct is currently necessary because
    #   the per-example value_and_grad function uses vmap internally, applying
    #   model and guide to 1-example batches (and stripping the first dimension)
    #   this is not nice because it means that model/guide have to be adapted
    #   if they do the kind of checks as below..
    if batch.ndim == 3:
        batch_size = batch.shape[0]
        batch = np.reshape(batch, (batch_size, -1)) # squash each data item into a one-dimensional array (preserving only the batch size on the first axis)
    elif batch.ndim == 2:
        batch_size = 1
        batch = np.reshape(batch, (-1,))

    decoder_params = param('decoder', None) # advertise/register decoder parameters
    with minibatch(batch_size, num_obs_total=num_obs_total):
        z = sample('z', dist.Normal(np.zeros((z_dim,)), np.ones((z_dim,)))) # prior on z is N(0,I)
        img_loc = decode(decoder_params, z) # evaluate decoder (p(x|z)) on sampled z to get means for output bernoulli distribution
        x = sample('obs', dist.Bernoulli(img_loc), obs=batch) # outputs x are sampled from bernoulli distribution depending on z and conditioned on the observed data
        return x


def guide(batch, encode, num_obs_total=None, **kwargs):
    """Defines the probabilistic guide for z (variational approximation to posterior): q(z) ~ p(z|q)

    :param batch: a batch of observations
    :param encode: function implementing the encoder (observations -> latent)
    :param other keyword arguments: are accepted but ignored
    :return: (named) sampled z from the variational (guide) distribution q(z)
    """
    # note(lumip): the following if construct is currently necessary because
    #   the per-example value_and_grad function uses vmap internally, applying
    #   model and guide to 1-example batches (and stripping the first dimension)
    #   this is not nice because it means that model/guide have to be adapted
    #   if they do the kind of checks as below..
    if batch.ndim == 3:
        batch_size = batch.shape[0]
        batch = np.reshape(batch, (batch_size, -1)) # squash each data item into a one-dimensional array (preserving only the batch size on the first axis)
    elif batch.ndim == 2:
        batch_size = 1
        batch = np.reshape(batch, (-1, ))

    encoder_params = param('encoder', None) # advertise/register encoder parameters
    with minibatch(batch_size, num_obs_total=num_obs_total):
        z_loc, z_std = encode(encoder_params, batch) # obtain mean and variance for q(z) ~ p(z|x) from encoder
        z = sample('z', dist.Normal(z_loc, z_std)) # z follows q(z)
        return z


@jit
def binarize(rng, batch):
    """Binarizes a batch of observations with values in [0,1] by sampling from
        a Bernoulli distribution and using the original observations as means.
    
    Reason: This example assumes a Bernoulli distribution for the decoder output
    and thus requires inputs to be binary values as well.

    note(lumip): From an answer to a pyro github issue for similar VAE example
    code using MNIST ( https://github.com/pyro-ppl/pyro/issues/529#issuecomment-342670366 ):
    "be aware to only do this once, as repeated sampling of the data provides
    unfair regularization to the model and also inflates likelihood scores".
    This is not how binarize is currently used throughout this file, i.e.,
    repeated sampling occurs. Is that intended? what is "unfair" regularization
    supposed to mean in that context, though?

    :param rng: rng seed key
    :param batch: Batch of data with continous values in interval [0, 1]
    :return: tuple(rng, binarized_batch).
    """
    return random.bernoulli(rng, batch).astype(batch.dtype)


def main(args):
    # loading data
    train_init, train_fetch_plain, num_samples = load_dataset(MNIST, batch_size=args.batch_size, split='train')
    test_init, test_fetch_plain, _ = load_dataset(MNIST, batch_size=args.batch_size, split='test')

    # obtaining model and training algorithms
    out_dim = 28*28
    encoder_init, encode = encoder(args.hidden_dim, args.z_dim)
    decoder_init, decode = decoder(args.hidden_dim, out_dim)
    opt_init, opt_update, get_params = optimizers.adam(args.learning_rate)

    # preparing random number generators
    rng = PRNGKey(0)
    rng, dp_rng = random.split(rng, 2)

    # note(lumip): choice of c is somewhat arbitrary at the moment.
    #   in early iterations gradient norm values are typically
    #   between 100 and 200 but in epoch 20 usually at 280 to 290
    svi_init, svi_update, svi_eval = dpsvi(
<<<<<<< HEAD
        model, guide, elbo, opt_init, opt_update, 
        get_params, clipping_threshold=300.,
        rng=dp_rng, dp_scale=0.01, num_obs_total=num_samples,
        encode=encode, decode=decode, z_dim=args.z_dim
    )
=======
        model, guide, elbo, opt_init, opt_update, get_params,
        num_obs_total=num_samples, clipping_threshold=300,
        encode=encode, decode=decode, z_dim=args.z_dim)
>>>>>>> 2472f046

    svi_update = jit(svi_update)

    # decorate batch fetching routines with binarization
    rng, rng_enc, rng_dec, rng_shuffle_train = random.split(rng, 4)

    def binarize_fetch(fetch_fn):
        def fetch_binarized(batch_nr, idxs, binarize_rng):
            batch = fetch_fn(batch_nr, idxs)
            return binarize(binarize_rng, batch[0]), batch[1]
        return jit(fetch_binarized)

    train_fetch = binarize_fetch(train_fetch_plain)
    test_fetch = binarize_fetch(test_fetch_plain)

    # initializing model and training algorithms
    _, encoder_params = encoder_init(rng_enc, (args.batch_size, out_dim))
    _, decoder_params = decoder_init(rng_dec, (args.batch_size, args.z_dim))
    params = {'encoder': encoder_params, 'decoder': decoder_params}

    rng, svi_init_rng = random.split(rng, 2)
    rng_shuffle_train, binarize_rng = random.split(rng_shuffle_train, 2)
    _, train_idx = train_init()
    sample_batch = train_fetch(0, train_idx, binarize_rng)[0]
    opt_state, _ = svi_init(svi_init_rng, (sample_batch,), (sample_batch,), params)

    # functions for training tasks
    @jit
    def epoch_train(rng, opt_state, train_idx, num_batch):
        """Trains one epoch

        :param opt_state: current state of the optimizer
        :param rng: rng key

        :return: overall training loss over the epoch
        """
        def body_fn(i, val):
            loss, opt_state, rng = val
            rng, binarize_rng, update_rng = random.split(rng, 3)
            batch = train_fetch(i, train_idx, binarize_rng)[0]
            batch_loss, opt_state, rng = svi_update(
                i, update_rng, opt_state, (batch,), (batch,),
            )
            loss += batch_loss / (num_samples * args.batch_size * num_batch)
            return loss, opt_state, rng

        return lax.fori_loop(0, num_batch, body_fn, (0., opt_state, rng))

    @jit
    def eval_test(rng, opt_state, test_idx, num_batch):
        """Evaluates current model state on test data.

        :param opt_state: current state of the optimizer
        :param rng: rng key

        :return: loss over the test split
        """
        def body_fn(i, val):
            loss_sum, rng = val
            rng, binarize_rng, eval_rng = random.split(rng, 3)
            batch = test_fetch(i, test_idx, binarize_rng)[0]
            loss = svi_eval(eval_rng, opt_state, (batch,), (batch,))
            loss_sum += loss / num_samples
            return loss_sum, rng

        loss, _ = lax.fori_loop(0, num_batch, body_fn, (0., rng))
        loss /= num_batch
        return loss

    def reconstruct_img(epoch, num_epochs, opt_state, rng):
        """Reconstructs an image for the given epoch

        Obtains a sample from the testing data set and passes it through the
        VAE. Stores the result as image file 'epoch_{epoch}_recons.png' and
        the original input as 'epoch_{epoch}_original.png' in folder '.results'.

        :param epoch: Number of the current epoch
        :param num_epochs: Number of total epochs
        :param opt_state: Current state of the optimizer
        :param rng: rng key
        """
        assert(num_epochs > 0)
        img = test_fetch_plain(0, test_idx)[0][0]
        plt.imsave(
            os.path.join(RESULTS_DIR, "epoch_{:0{}d}_original.png".format(
                epoch, (int(np.log10(num_epochs))+1))
            ),
            img,
            cmap='gray'
        )
        rng, rng_binarize = random.split(rng, 2)
        test_sample = binarize(rng_binarize, img)
        params = get_params(opt_state)
        z_mean, z_var = encode(params['encoder'], test_sample.reshape([1, -1]))
        z = dist.Normal(z_mean, z_var).sample(rng)
        img_loc = decode(params['decoder'], z).reshape([28, 28])
        plt.imsave(
            os.path.join(RESULTS_DIR, "epoch_{:0{}d}_recons.png".format(
                epoch, (int(np.log10(num_epochs))+1))
            ),
            img_loc,
            cmap='gray'
        )

    # main training loop
    for i in range(args.num_epochs):
        t_start = time.time()
        rng_shuffle_train, rng_train_init, rng_test_init = random.split(
            rng_shuffle_train, 3
        )
        num_train, train_idx = train_init(rng=rng_train_init)
        train_loss, opt_state, rng = epoch_train(rng, opt_state, train_idx, num_train)

        rng, rng_test, rng_recons = random.split(rng, 3)
        num_test, test_idx = test_init(rng=rng_test_init)
        test_loss = eval_test(rng_test, opt_state, test_idx, num_test)

        reconstruct_img(i, args.num_epochs, opt_state, rng_recons)
        print("Epoch {}: loss = {} (on training set: {}) ({:.2f} s.)".format(
            i, test_loss, train_loss, time.time() - t_start
        ))


if __name__ == '__main__':
    parser = argparse.ArgumentParser(description="parse args")
    parser.add_argument('-n', '--num-epochs', default=20, type=int, help='number of training epochs')
    parser.add_argument('-lr', '--learning-rate', default=1.0e-3, type=float, help='learning rate')
    parser.add_argument('-batch-size', default=128, type=int, help='batch size')
    parser.add_argument('-z-dim', default=50, type=int, help='size of latent')
    parser.add_argument('-hidden-dim', default=400, type=int, help='size of hidden layer in encoder/decoder networks')
    args = parser.parse_args()
    main(args)<|MERGE_RESOLUTION|>--- conflicted
+++ resolved
@@ -175,17 +175,11 @@
     #   in early iterations gradient norm values are typically
     #   between 100 and 200 but in epoch 20 usually at 280 to 290
     svi_init, svi_update, svi_eval = dpsvi(
-<<<<<<< HEAD
         model, guide, elbo, opt_init, opt_update, 
         get_params, clipping_threshold=300.,
         rng=dp_rng, dp_scale=0.01, num_obs_total=num_samples,
         encode=encode, decode=decode, z_dim=args.z_dim
     )
-=======
-        model, guide, elbo, opt_init, opt_update, get_params,
-        num_obs_total=num_samples, clipping_threshold=300,
-        encode=encode, decode=decode, z_dim=args.z_dim)
->>>>>>> 2472f046
 
     svi_update = jit(svi_update)
 
