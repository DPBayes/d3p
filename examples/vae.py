--- conflicted
+++ resolved
@@ -181,34 +181,23 @@
     decoder_init, decode = decoder(args.hidden_dim, out_dim)
     opt_init, opt_update, get_params = optimizers.adam(args.learning_rate)
 
-    # preparing random number generators and loading data
+    # preparing random number generators
     rng = PRNGKey(0)
     rng, dp_rng = random.split(rng, 2)
 
     # note(lumip): choice of c is somewhat arbitrary at the moment.
     #   in early iterations gradient norm values are typically
     #   between 100 and 200 but in epoch 20 usually at 280 to 290
-<<<<<<< HEAD
     svi_init, svi_update, svi_eval = dpsvi(
-        model, guide, per_example_elbo, opt_init, opt_update, 
+        model, guide, elbo, opt_init, opt_update, 
         get_params, clipping_threshold=300.,
-        rng=dp_rng, dp_scale=0.01,
-        per_example_variables={'obs', 'z'},
+        rng=dp_rng, dp_scale=0.01, num_obs_total=num_samples,
         encode=encode, decode=decode, z_dim=args.z_dim
     )
 
     svi_update = jit(svi_update)
 
-=======
-    svi_init, svi_update, svi_eval = svi(
-        model, guide, elbo, opt_init, opt_update, get_params,
-        num_obs_total=num_samples, encode=encode, decode=decode, z_dim=args.z_dim)
-
-    svi_update = jit(svi_update)
-
-    # preparing random number generators
-    rng = PRNGKey(0)
->>>>>>> 370c9b0c
+    # decorate batch fetching routines with binarization
     rng, rng_enc, rng_dec, rng_shuffle_train = random.split(rng, 4)
 
     def binarize_fetch(fetch_fn):
