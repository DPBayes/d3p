"""Fitting a simple gaussian posterior

"""

import os

# allow example to find dppp without installing
import sys
sys.path.append(os.path.dirname(sys.path[0]))
####

import argparse
import time

import jax
import jax.numpy as np
from jax import jit, lax, random
from jax.random import PRNGKey

import numpyro.distributions as dist
from numpyro.primitives import param, sample
from numpyro.infer import ELBO
import numpyro.optim as optimizers

from dppp.svi import DPSVI
from dppp.minibatch import minibatch, split_batchify_data, subsample_batchify_data
from dppp.util import unvectorize_shape_2d
from dppp.modelling import sample_prior_predictive

def model(N, d, num_obs_total=None):
    """Defines the generative probabilistic model: p(x|z)p(z)
    """
    assert(N is not None)
    assert(d is not None)

    z_mu = sample('mu', dist.Normal(np.zeros((d,)), 1.))
    x_var = .1
    with minibatch(N, num_obs_total):
        x = sample('obs', dist.Normal(z_mu, x_var), sample_shape=(N,))
    return x

def map_model_args(obs, num_obs_total=None):
    """Maps arguments from batch model likelihood call to model function."""
    assert(np.ndim(obs) <= 2)
    N, d = unvectorize_shape_2d(obs)
    return (N,d), {'num_obs_total': num_obs_total}, {'obs': obs}

def guide(d):
    """Defines the probabilistic guide for z (variational approximation to posterior): q(z) ~ p(z|x)
    """
    # guide starts from prior for mu
    assert(d is not None)
    mu_loc = param('mu_loc', np.zeros(d))
    mu_std = np.exp(param('mu_std_log', np.zeros(d)))

    z_mu = sample('mu', dist.Normal(mu_loc, mu_std))
    return z_mu, mu_loc, mu_std

def map_guide_args(obs, num_obs_total):
    """Maps arguments from batch guide call to guide function."""
    assert(np.ndim(obs) <= 2)
    _, d = unvectorize_shape_2d(obs)
    return (d,), {}, {}

def analytical_solution(obs):
    N = np.atleast_1d(obs).shape[0]
    x_var = .1
    x_var_inv = 1/x_var
    mu_var = 1/(x_var_inv*N+1)
    mu_std = np.sqrt(mu_var)
    mu_loc = mu_var*np.sum(x_var_inv*obs, axis=0)

    return mu_loc, mu_std

def ml_estimate(obs):
    N = np.atleast_1d(obs).shape[0]
    mu_loc = (1/N)*np.sum(obs, axis=0)
    mu_var = 1/np.sqrt(N+1)
    mu_std = np.sqrt(mu_var)

    return mu_loc, mu_std

def create_toy_data(rng_key, N, d):
    ## Create some toy data
    mu_true = np.ones(d)
    samples = sample_prior_predictive(rng_key, model, (2*N, d), {'mu': mu_true})
    X = samples['obs']

    X_train = X[:N]
    X_test = X[N:]

    return X_train, X_test, mu_true

def main(args):
    rng = PRNGKey(1234)
    rng, toy_data_rng = jax.random.split(rng, 2)
    X_train, X_test, mu_true = create_toy_data(toy_data_rng, args.num_samples, args.dimensions)

    train_init, train_fetch = subsample_batchify_data((X_train,), batch_size=args.batch_size)
    test_init, test_fetch = split_batchify_data((X_test,), batch_size=args.batch_size)

    ## Init optimizer and training algorithms
    optimizer = optimizers.Adam(args.learning_rate)

    svi = DPSVI(
<<<<<<< HEAD
        model, guide, optimizer, ELBO(), 
        dp_scale=0.01, clipping_threshold=20.,
        num_obs_total=args.num_samples,
        map_model_args_fn=map_model_args,
        map_guide_args_fn=map_guide_args
=======
        model, guide, optimizer, ELBO(),
        dp_scale=args.sigma, clipping_threshold=args.clip_threshold,
        d=args.dimensions, num_obs_total=args.num_samples
>>>>>>> e168eb42
    )

    rng, svi_init_rng, batchifier_rng = random.split(rng, 3)
    _, batchifier_state = train_init(rng_key=batchifier_rng)
    batch = train_fetch(0, batchifier_state)
    svi_state = svi.init(svi_init_rng, *batch)

    q = args.batch_size/args.num_samples
    eps = svi.get_epsilon(args.delta, q, num_epochs=args.num_epochs)
    print("Privacy epsilon {} (for sigma: {}, delta: {}, C: {}, q: {})".format(
        eps, args.sigma, args.clip_threshold, args.delta, q
    ))

    @jit
    def epoch_train(svi_state, batchifier_state, num_batch):
        def body_fn(i, val):
            svi_state, loss = val
            batch = train_fetch(i, batchifier_state)
            svi_state, batch_loss = svi.update(
                svi_state, *batch
            )
            loss += batch_loss / (args.num_samples * num_batch)
            return svi_state, loss

        return lax.fori_loop(0, num_batch, body_fn, (svi_state, 0.))

    @jit
    def eval_test(svi_state, batchifier_state, num_batch):
        def body_fn(i, loss_sum):
            batch = test_fetch(i, batchifier_state)
            loss = svi.evaluate(svi_state, *batch)
            loss_sum += loss / (args.num_samples * num_batch)

            return loss_sum

        return lax.fori_loop(0, num_batch, body_fn, 0.)

	## Train model
    for i in range(args.num_epochs):
        t_start = time.time()
        rng, data_fetch_rng = random.split(rng, 2)

        num_train_batches, train_batchifier_state = train_init(rng_key=data_fetch_rng)
        svi_state, train_loss = epoch_train(
            svi_state, train_batchifier_state, num_train_batches
        )
        train_loss.block_until_ready() # todo: blocking on loss will probabyl ignore rest of optimization
        t_end = time.time()

        if (i % (args.num_epochs // 10) == 0):
            rng, test_fetch_rng = random.split(rng, 2)
            num_test_batches, test_batchifier_state = test_init(rng_key=test_fetch_rng)
            test_loss = eval_test(
                svi_state, test_batchifier_state, num_test_batches
            )

            print("Epoch {}: loss = {} (on training set: {}) ({:.2f} s.)".format(
                i, test_loss, train_loss, t_end - t_start
            ))

    params = svi.get_params(svi_state)
    mu_loc = params['mu_loc']
    mu_std = np.exp(params['mu_std_log'])
    print("### expected: {}".format(mu_true))
    print("### svi result\nmu_loc: {}\nerror: {}\nmu_std: {}".format(mu_loc, np.linalg.norm(mu_loc-mu_true), mu_std))
    mu_loc, mu_std = analytical_solution(X_train)
    print("### analytical solution\nmu_loc: {}\nerror: {}\nmu_std: {}".format(mu_loc, np.linalg.norm(mu_loc-mu_true), mu_std))
    mu_loc, mu_std = ml_estimate(X_train)
    print("### ml estimate\nmu_loc: {}\nerror: {}\nmu_std: {}".format(mu_loc, np.linalg.norm(mu_loc-mu_true), mu_std))

if __name__ == "__main__":
    parser = argparse.ArgumentParser(description="parse args")
    parser.add_argument('-n', '--num-epochs', default=100, type=int, help='number of training epochs')
    parser.add_argument('-lr', '--learning-rate', default=1.0e-3, type=float, help='learning rate')
    parser.add_argument('-batch-size', default=100, type=int, help='batch size')
    parser.add_argument('-d', '--dimensions', default=4, type=int, help='data dimension')
    parser.add_argument('-N', '--num-samples', default=10000, type=int, help='data samples count')
    parser.add_argument('--sigma', default=1., type=float, help='privacy scale')
    parser.add_argument('--delta', default=1/10000, type=float, help='privacy slack parameter delta')
    parser.add_argument('-C', '--clip-threshold', default=20, type=float, help='clipping threshold for gradients')
    args = parser.parse_args()
    main(args)<|MERGE_RESOLUTION|>--- conflicted
+++ resolved
@@ -103,17 +103,11 @@
     optimizer = optimizers.Adam(args.learning_rate)
 
     svi = DPSVI(
-<<<<<<< HEAD
-        model, guide, optimizer, ELBO(), 
-        dp_scale=0.01, clipping_threshold=20.,
+        model, guide, optimizer, ELBO(),
+        dp_scale=args.sigma, clipping_threshold=args.clip_threshold,
         num_obs_total=args.num_samples,
         map_model_args_fn=map_model_args,
         map_guide_args_fn=map_guide_args
-=======
-        model, guide, optimizer, ELBO(),
-        dp_scale=args.sigma, clipping_threshold=args.clip_threshold,
-        d=args.dimensions, num_obs_total=args.num_samples
->>>>>>> e168eb42
     )
 
     rng, svi_init_rng, batchifier_rng = random.split(rng, 3)
